package main

import (
    "testing"
    "os"
    "path/filepath"
    "sort"
    "os/user"
    "time"
    "strings"
    "errors"
    "database/sql"
    "encoding/json"
    "context"
)

func TestInitializeDatabase(t *testing.T) {
    tmp, err := os.MkdirTemp("", "")
    if err != nil {
        t.Fatalf(err.Error())
    }
    defer os.RemoveAll(tmp)

    dbpath := filepath.Join(tmp, "db.sqlite3")

    t.Run("simple", func(t *testing.T) {
        dbconn, err := initializeDatabase(dbpath)
        if err != nil {
            t.Fatalf(err.Error())
        }
        defer dbconn.Close()

        if _, err := os.Lstat(dbpath); err != nil {
            t.Fatalf("database file doesn't seem to exist; %v", err)
        }

        res, err := dbconn.Query("SELECT name FROM sqlite_master WHERE type='table';")
        if err != nil {
            t.Fatalf(err.Error())
        }

        collected := []string{}
        for res.Next() {
            var tabname string
            err = res.Scan(&tabname)
            if err != nil {
                t.Fatalf(err.Error())
            }
            collected = append(collected, tabname)
        }

        sort.Strings(collected)
        if !equalStringArrays(collected, []string{ "dirs", "fields", "links", "paths", "tokens" }) {
            t.Fatalf("not all tables were correctly initialized")
        }

        ver_res := dbconn.QueryRow("PRAGMA user_version")
        var version int
        err = ver_res.Scan(&version)
        if err != nil {
            t.Fatalf("failed to extract version; %v", err)
        }
        if version != 1 {
            t.Error("expected version 1 of the file")
        }
    })

    // Checking that initializeDatabase doesn't wipe our existing information.
    func() {
        dbconn, err := sql.Open("sqlite", dbpath)
        if err != nil {
            t.Fatalf(err.Error())
        }
        defer dbconn.Close()

        var did int64
        err = dbconn.QueryRow("INSERT INTO dirs(path, user, time, names) VALUES(?, ?, ?, ?) RETURNING did", "whee/superfoo", "blah", 123456, []byte("[\"a.json\"]")).Scan(&did)
        if err != nil {
            t.Fatalf(err.Error())
        }

        _, err = dbconn.Exec("INSERT INTO paths(path, did, user, time, metadata) VALUES(?, ?, ?, ?, ?)", "whee/superfoo/stuff", did, "blah", 123456, []byte("[1,2,3]"))
        if err != nil {
            t.Fatalf(err.Error())
        }
    }()

    t.Run("reinitialized", func(t *testing.T) {
        dbconn, err := initializeDatabase(dbpath)
        if err != nil {
            t.Fatal(err)
        }
        defer dbconn.Close()

        all_paths, err := listPaths(dbconn, "whee")
        if err != nil {
            t.Fatal(err)
        }
        if len(all_paths) != 1 {
            t.Fatalf("unexpected number of paths in the DB %v", all_paths)
        }
    })

    // Checking that we auto-update the indices based on the version.
    t.Run("updated", func(t *testing.T) {
        dbpath2 := filepath.Join(tmp, "db2.sqlite3")

        err := func() error {
            db, err := sql.Open("sqlite", dbpath2) 
            if err != nil {
                return err
            }
            defer db.Close()

            _, err = db.Exec(createTableStatement())
            if err != nil {
                return err
            }

            _, err = db.Exec("CREATE INDEX super_foo_bar ON dirs(path)")
            if err != nil {
                return err
            }

            _, err = db.Exec("CREATE INDEX ur_mom ON tokens(token)")
            if err != nil {
                return err
            }

            return nil
        }()
        if err != nil {
            t.Fatal(err)
        }

        dbconn, err := initializeDatabase(dbpath2)
        if err != nil {
            t.Fatal(err)
        }
        defer dbconn.Close()

        res, err := dbconn.Query("SELECT name FROM sqlite_master WHERE type == 'index'")
        if err != nil {
            t.Fatalf("failed to identify all indices in the database; %v", err)
        }

        all_indices := map[string]bool{}
        for res.Next() {
            var index_name string
            err := res.Scan(&index_name)
            if err != nil {
                t.Fatalf("failed to extract name of an index in the database; %v", err)
            }
            all_indices[index_name] = true
        }

        for _, previous := range []string{ "super_foo_bar", "ur_mom" } {
            if _, ok := all_indices[previous]; ok {
                t.Errorf("existing index %q should have been deleted on update", previous)
            }
        }

        for _, updated := range []string{ "index_dirs_path", "index_tokens" } {
            if _, ok := all_indices[updated]; !ok {
                t.Errorf("new index %q should have been added on update", updated)
            }
        }
    })
}

func searchForLink(dbconn *sql.DB, path, field, token string) (bool, error) {
    count := -1

    err := dbconn.QueryRow(`
SELECT COUNT(links.pid) FROM links
INNER JOIN paths ON paths.pid = links.pid 
INNER JOIN fields ON fields.fid = links.fid
INNER JOIN tokens ON tokens.tid = links.tid
WHERE paths.path = ? AND fields.field = ? AND tokens.token = ? 
`, path, field, token).Scan(&count)
    if err != nil {
        return false, err
    }

    if count != 0 && count != 1 {
        return false, errors.New("not sure what happened here")
    }

    return count != 0, nil
}

func TestAddNewDirectory(t *testing.T) {
    tmp, err := os.MkdirTemp("", "")
    if err != nil {
        t.Fatalf(err.Error())
    }
    defer os.RemoveAll(tmp)

    to_add := filepath.Join(tmp, "to_add")
    err = mockDirectory(to_add)
    if err != nil {
        t.Fatalf(err.Error())
    }

    tokr, err := newUnicodeTokenizer(false)
    if err != nil {
        t.Fatalf(err.Error())
    }

    add_options := &addDirectoryContentsOptions{ Concurrency: 2 }

    self, err := user.Current()
    if err != nil {
        t.Fatalf(err.Error())
    }
    username := self.Username

    dbpath := filepath.Join(tmp, "db.sqlite3")

    t.Run("simple", func(t *testing.T) {
        dbconn, err := initializeDatabase(dbpath)
        if err != nil {
            t.Fatalf(err.Error())
        }
        defer dbconn.Close()
        defer os.Remove(dbpath)

        comments, err := addNewDirectory(to_add, []string{ "metadata.json" }, "myself", tokr, dbconn, context.Background(), add_options)
        if err != nil {
            t.Fatalf(err.Error())
        }
        if len(comments) > 0 {
            t.Fatalf("unexpected comments from the directory addition %v", comments)
        }
        now := time.Now().Unix()

        {
            rows, err := dbconn.Query("SELECT path, user, time, json_extract(names, '$') FROM dirs")
            if err != nil {
                t.Fatalf(err.Error())
            }
            defer rows.Close()

            counter := 0
            for rows.Next() {
                var path, owner, names string
                var creation int64
                err = rows.Scan(&path, &owner, &creation, &names)
                if err != nil {
                    t.Fatalf(err.Error())
                }

                if (path != to_add) {
                    t.Fatalf("invalid registration directory %q", path)
                }

                if creation <= 0 || creation > now {
                    t.Fatalf("invalid registration time %q", creation)
                }
                if owner != "myself" {
                    t.Fatalf("incorrect registering username %q", owner)
                }
                if !strings.HasPrefix(names, "[") || !strings.HasSuffix(names, "]") {
                    t.Fatalf("unexpected names %q", names)
                }

                counter += 1
            }

            if counter != 1 {
                t.Fatalf("expected exactly 1 entry in 'dirs' (got %v)", counter)
            }
        }

        {
            rows, err := dbconn.Query("SELECT path, user, time, json_extract(metadata, '$') FROM paths")
            if err != nil {
                t.Fatalf(err.Error())
            }
            defer rows.Close()

            all_paths := []string{}
            for rows.Next() {
                var path, owner, metadata string
                var creation int64
                err = rows.Scan(&path, &owner, &creation, &metadata)
                if err != nil {
                    t.Fatalf(err.Error())
                }

                if creation <= 0 || creation > now {
                    t.Fatalf("invalid creation time %q", creation)
                }
                if username != owner {
                    t.Fatalf("incorrect username %q", owner)
                }
                if !strings.HasPrefix(metadata, "{") || !strings.HasSuffix(metadata, "}") {
                    t.Fatalf("unexpected metadata %q", metadata)
                }

                rel, err := filepath.Rel(to_add, path)
                if err != nil {
                    t.Fatalf(err.Error())
                }
                all_paths = append(all_paths, rel)
            }

            sort.Strings(all_paths)
            if !equalStringArrays(all_paths, []string{ "metadata.json", "stuff/metadata.json" }) {
                t.Fatalf("unexpected paths in the index %v", all_paths)
            }
        }

        {
            found, err := searchForLink(dbconn, filepath.Join(to_add, "metadata.json"), "foo", "aaron")
            if err != nil {
                t.Fatalf(err.Error())
            }
            if !found {
                t.Fatalf("could not find token/field combination")
            }

            found, err = searchForLink(dbconn, filepath.Join(to_add, "metadata.json"), "bar.breed", "leicester")
            if err != nil {
                t.Fatalf(err.Error())
            }
            if !found {
                t.Fatalf("could not find token/field combination")
            }

            found, err = searchForLink(dbconn, filepath.Join(to_add, "stuff", "metadata.json"), "characters.first", "hoshino")
            if err != nil {
                t.Fatalf(err.Error())
            }
            if !found {
                t.Fatalf("could not find token/field combination")
            }
        }
    })

    t.Run("multi-target", func(t *testing.T) {
        dbconn, err := initializeDatabase(dbpath)
        if err != nil {
            t.Fatalf(err.Error())
        }
        defer dbconn.Close()
        defer os.Remove(dbpath)

        // Works with multiple JSON targets.
        comments, err := addNewDirectory(to_add, []string{ "metadata.json", "other.json" }, "myslef", tokr, dbconn, context.Background(), add_options)
        if err != nil {
            t.Fatalf(err.Error())
        }
        if len(comments) > 0 {
            t.Fatalf("unexpected comments from the directory addition %v", comments)
        }

        all_dirs, err := listDirs(dbconn)
        if err != nil {
            t.Fatal(err)
        }
        payload, ok := all_dirs[to_add]
        if len(all_dirs) != 1 || !ok {
            t.Fatalf("unexpected directories in the index %v", all_dirs)
        }
        if !equalStringArrays(payload, []string{ "metadata.json", "other.json" }) {
            t.Fatalf("unexpected names in the index %v", payload)
        }

        all_paths, err := listPaths(dbconn, tmp)
        if err != nil {
            t.Fatalf(err.Error())
        }
        if !equalStringArrays(all_paths, []string{ "to_add/metadata.json", "to_add/stuff/metadata.json", "to_add/stuff/other.json", "to_add/whee/other.json" }) {
            t.Fatalf("unexpected paths in the index %v", all_paths)
        }
    })

    to_add2 := filepath.Join(tmp, "to_add2")
    err = mockDirectory(to_add2)
    if err != nil {
        t.Fatalf(err.Error())
    }

    t.Run("multi-directory", func(t *testing.T) {
        dbconn, err := initializeDatabase(dbpath)
        if err != nil {
            t.Fatalf(err.Error())
        }
        defer dbconn.Close()
        defer os.Remove(dbpath)

        // Works with multiple JSON directories.
        comments, err := addNewDirectory(to_add, []string{ "other.json" }, "myself", tokr, dbconn, context.Background(), add_options)
        if err != nil {
            t.Fatalf(err.Error())
        }
        if len(comments) > 0 {
            t.Fatalf("unexpected comments from the directory addition %v", comments)
        }

        comments, err = addNewDirectory(to_add2, []string{ "metadata.json" }, "myself", tokr, dbconn, context.Background(), add_options)
        if err != nil {
            t.Fatalf(err.Error())
        }
        if len(comments) > 0 {
            t.Fatalf("unexpected comments from the directory addition %v", comments)
        }

        all_dirs, err := listDirs(dbconn)
        if err != nil {
            t.Fatal(err)
        }
        payload, ok := all_dirs[to_add]
        payload2, ok2 := all_dirs[to_add2]
        if len(all_dirs) != 2 || !ok || !ok2 {
            t.Fatalf("unexpected directories in the index %v", all_dirs)
        }
        if !equalStringArrays(payload, []string{ "other.json" }) {
            t.Fatalf("unexpected names in the index %v", payload)
        }
        if !equalStringArrays(payload2, []string{ "metadata.json" }) {
            t.Fatalf("unexpected names in the index %v", payload2)
        }

        all_paths, err := listPaths(dbconn, tmp)
        if err != nil {
            t.Fatalf(err.Error())
        }
        if !equalStringArrays(all_paths, []string{ "to_add/stuff/other.json", "to_add/whee/other.json", "to_add2/metadata.json", "to_add2/stuff/metadata.json" }) {
            t.Fatalf("unexpected paths in the index %v", all_paths)
        }

        // Recalling on an existing directory wipes out existing entries and replaces it.
        comments, err = addNewDirectory(to_add, []string{ "metadata.json" }, "myself", tokr, dbconn, context.Background(), add_options)
        if err != nil {
            t.Fatalf(err.Error())
        }
        if len(comments) > 0 {
            t.Fatalf("unexpected comments from the directory addition %v", comments)
        }

        all_paths, err = listPaths(dbconn, tmp)
        if err != nil {
            t.Fatalf(err.Error())
        }
        if !equalStringArrays(all_paths, []string{ "to_add/metadata.json", "to_add/stuff/metadata.json", "to_add2/metadata.json", "to_add2/stuff/metadata.json" }) {
            t.Fatalf("unexpected paths in the index %v", all_paths)
        }
    })

    // Making up an invalid file.
    to_fail := filepath.Join(tmp, "to_fail")
    err = mockDirectory(to_fail)
    if err != nil {
        t.Fatalf(err.Error())
    }

    err = os.WriteFile(filepath.Join(to_fail, "stuff", "metadata.json"), []byte("{ asdasd }"), 0644)
    if err != nil {
        t.Fatalf(err.Error())
    }

    t.Run("failure-comments", func(t *testing.T) {
        dbconn, err := initializeDatabase(dbpath)
        if err != nil {
            t.Fatalf(err.Error())
        }
        defer dbconn.Close()
        defer os.Remove(dbpath)

        // Reports the error correctly.
        comments, err := addNewDirectory(to_fail, []string{ "metadata.json", "other.json" }, "myself", tokr, dbconn, context.Background(), add_options)
        if err != nil {
            t.Fatalf(err.Error())
        }
        if len(comments) != 1 || !strings.Contains(comments[0], "stuff") {
            t.Fatalf("unexpected (lack of) comments from the directory addition %v", comments)
        }
    })

    // Making up a directory of symbolic links.
    symdir := filepath.Join(tmp, "symlink")
    err = os.MkdirAll(symdir, 0700)
    if err != nil {
        t.Fatalf("failed to create a symlink directory; %v", err)
    }

    err = os.Symlink(filepath.Join(to_add, "metadata.json"), filepath.Join(symdir, "metadata.json"))
    if err != nil {
        t.Fatalf("failed to create a symlink; %v", err)
    }

    err = os.Link(filepath.Join(to_add, "whee", "other.json"), filepath.Join(symdir, "other.json"))
    if err != nil {
        t.Fatalf("failed to create a hardlink; %v", err)
    }

    err = os.Symlink(filepath.Join(to_add, "stuff"), filepath.Join(symdir, "stuff"))
    if err != nil {
        t.Fatalf("failed to create a symlink; %v", err)
    }

    t.Run("symlink protection", func(t *testing.T) {
        dbconn, err := initializeDatabase(dbpath)
        if err != nil {
            t.Fatalf(err.Error())
        }
        defer dbconn.Close()
        defer os.Remove(dbpath)

        comments, err := addNewDirectory(symdir, []string{ "metadata.json", "other.json" }, "myself", tokr, dbconn, context.Background(), add_options)
        if err != nil {
            t.Fatal(err)
        }
        if len(comments) != 0 {
            t.Fatalf("unexpected comments from the directory addition %v", comments)
        }

        all_paths, err := listPaths(dbconn, tmp)
        if err != nil {
            t.Fatal(err)
        }

        // All symlink paths to directories/files are ignored.
        if !equalStringArrays(all_paths, []string{ "symlink/metadata.json", "symlink/other.json" }) {
            t.Fatalf("unexpected paths %v", all_paths)
        }
    })

    t.Run("canceled", func(t *testing.T) {
        dbconn, err := initializeDatabase(dbpath)
        if err != nil {
            t.Fatalf(err.Error())
        }
        defer dbconn.Close()
        defer os.Remove(dbpath)

        canceled, cancelfun := context.WithCancel(context.Background())
        cancelfun()

        _, err = addNewDirectory(to_add, []string{ "metadata.json" }, "myself", tokr, dbconn, canceled, add_options)
        if err == nil || !errors.Is(err, context.Canceled) {
            t.Error("expected add directory job to be canceled")
        }
    })
}

func TestDeleteDirectory(t *testing.T) {
    tmp, err := os.MkdirTemp("", "")
    if err != nil {
        t.Fatalf(err.Error())
    }
    defer os.RemoveAll(tmp)

    dbpath := filepath.Join(tmp, "db.sqlite3")
    dbconn, err := initializeDatabase(dbpath)
    if err != nil {
        t.Fatalf(err.Error())
    }
    defer dbconn.Close()

    // Mocking up two directories this time.
    to_add := filepath.Join(tmp, "to_add")
    err = mockDirectory(to_add)
    if err != nil {
        t.Fatalf(err.Error())
    }

    to_add2 := filepath.Join(tmp, "to_add2")
    err = mockDirectory(to_add2)
    if err != nil {
        t.Fatalf(err.Error())
    }

    tokr, err := newUnicodeTokenizer(false)
    if err != nil {
        t.Fatalf(err.Error())
    }

    add_options := &addDirectoryContentsOptions{ Concurrency: 2 }

    comments, err := addNewDirectory(to_add, []string{ "metadata.json", "other.json" }, "myself", tokr, dbconn, context.Background(), add_options)
    if err != nil {
        t.Fatalf(err.Error())
    }
    if len(comments) > 0 {
        t.Fatalf("unexpected comments from the directory addition %v", comments)
    }

    comments, err = addNewDirectory(to_add2, []string{ "other.json" }, "myself", tokr, dbconn, context.Background(), add_options)
    if err != nil {
        t.Fatalf(err.Error())
    }
    if len(comments) > 0 {
        t.Fatalf("unexpected comments from the directory addition %v", comments)
    }

    // Deleting the first directory; this does not affect the second directory.
    err = deleteDirectory(to_add, dbconn, context.Background())
    if err != nil {
        t.Fatalf(err.Error())
    }

    all_dirs, err := listDirs(dbconn)
    if err != nil {
        t.Fatal(err)
    }
    _, ok := all_dirs[to_add]
    _, ok2 := all_dirs[to_add2]
    if len(all_dirs) != 1 || ok || !ok2 {
        t.Fatalf("unexpected directories in the index %v", all_dirs)
    }

    all_paths, err := listPaths(dbconn, tmp)
    if err != nil {
        t.Fatalf(err.Error())
    }
    if !equalStringArrays(all_paths, []string{ "to_add2/stuff/other.json", "to_add2/whee/other.json"}) {
        t.Fatalf("unexpected paths in the index %v", all_paths)
    }

    {
        // Checking that only the second directory's links are present.
        rows, err := dbconn.Query("SELECT paths.path FROM links INNER JOIN paths ON paths.pid = links.pid")
        if err != nil {
            t.Fatalf(err.Error())
        }
        defer rows.Close()

        for rows.Next() {
            var path string
            err = rows.Scan(&path)
            if err != nil {
                t.Fatalf(err.Error())
            }
            if !strings.HasPrefix(path, to_add2 + "/") {
                t.Fatalf("detected unexpected path after deletion %q", path)
            }
        }

        // Queries still work.
        found, err := searchForLink(dbconn, filepath.Join(to_add2, "stuff", "other.json"), "name", "chicken")
        if err != nil {
            t.Fatalf(err.Error())
        }
        if !found {
            t.Fatalf("could not find token/field combination")
        }

        found, err = searchForLink(dbconn, filepath.Join(to_add2, "stuff", "other.json"), "recipe", "chicken")
        if err != nil {
            t.Fatalf(err.Error())
        }
        if !found {
            t.Fatalf("could not find token/field combination")
        }

        found, err = searchForLink(dbconn, filepath.Join(to_add2, "stuff", "other.json"), "recipe", "chicken")
        if err != nil {
            t.Fatalf(err.Error())
        }
        if !found {
            t.Fatalf("could not find token/field combination")
        }
    }

    t.Run("canceled", func(t *testing.T) {
        canceled, cancelfun := context.WithCancel(context.Background())
        cancelfun()

        err := deleteDirectory(to_add2, dbconn, canceled)
        if err == nil || !errors.Is(err, context.Canceled) {
            t.Error("expected delete directory to be canceled")
        }

        all_paths, err := listPaths(dbconn, tmp)
        if err != nil {
            t.Fatal(err)
        }
        if !equalStringArrays(all_paths, []string{ "to_add2/stuff/other.json", "to_add2/whee/other.json"}) {
            t.Fatalf("unexpected paths in the index %v", all_paths)
        }
    })
}

func TestUpdateDirectories(t *testing.T) {
    tmp, err := os.MkdirTemp("", "")
    if err != nil {
        t.Fatalf(err.Error())
    }
    defer os.RemoveAll(tmp)

    dbpath := filepath.Join(tmp, "db.sqlite3")

    tokr, err := newUnicodeTokenizer(false)
    if err != nil {
        t.Fatalf(err.Error())
    }

    add_options := &addDirectoryContentsOptions{ Concurrency: 2 }

    getTime := func(dbconn *sql.DB, path string) int64 {
        var val int64
        err := dbconn.QueryRow("SELECT time FROM paths WHERE path = ?", path).Scan(&val)
        if err != nil {
            t.Fatalf(err.Error())
        }
        return val
    }

    // This function checks that a deleted path has no presence in the 'links' table.
    hasAnyLink := func(dbconn *sql.DB, path string) (bool, error) {
        count := -1

        err := dbconn.QueryRow(`
SELECT COUNT(links.pid) FROM links
JOIN paths ON paths.pid = links.pid 
WHERE paths.path = ?
    `, path).Scan(&count)
        if err != nil {
            return false, err
        }

        return count > 0, nil
    }

    // This function assumes that the test scenario involves overwriting 'stuff/metadata.json' and
    // 'whee/other.json'. We need to check that the specific links associated with each overwritten
    // file are absent, as the paths themselves will still be present (and thus hasAnyLink won't work).
    checkUpdatedLinks := func(dbconn *sql.DB, to_add string, should_find bool) bool {
        found, err := searchForLink(dbconn, filepath.Join(to_add, "stuff", "metadata.json"), "anime", "yuru")
        if err != nil {
            t.Fatal(err)
        }
        if found != should_find {
            return false
        }

        found, err = searchForLink(dbconn, filepath.Join(to_add, "whee", "other.json"), "favorites", "biyori")
        if err != nil {
            t.Fatalf(err.Error())
        }
        if found != should_find {
            return false
        }

        return true
    }

    t.Run("modified", func(t *testing.T) {
        dbconn, err := initializeDatabase(dbpath)
        if err != nil {
            t.Fatalf(err.Error())
        }
        defer dbconn.Close()
        defer os.Remove(dbpath)

        to_add := filepath.Join(tmp, "to_add")
        err = mockDirectory(to_add)
        if err != nil {
            t.Fatalf(err.Error())
        }
        defer os.RemoveAll(to_add)

        var oldtime1, oldtime2 int64
        {
            comments, err := addNewDirectory(to_add, []string{ "metadata.json", "other.json" }, "myself", tokr, dbconn, context.Background(), add_options)
            if err != nil {
                t.Fatalf(err.Error())
            }
            if len(comments) > 0 {
                t.Fatalf("unexpected comments from the directory addition %v", comments)
            }

            ok := checkUpdatedLinks(dbconn, to_add, true) // positive control.
            if !ok {
                t.Fatal("failed to find an expected link prior to update")
            }

            oldtime1 = getTime(dbconn, filepath.Join(to_add, "stuff", "metadata.json"))
            oldtime2 = getTime(dbconn, filepath.Join(to_add, "whee", "other.json"))
        }

        // Reorganizing stuff by modifying files.
        time.Sleep(time.Second * 2)

        err = os.WriteFile(filepath.Join(to_add, "stuff", "metadata.json"), []byte(`{ "melon": "watermelon", "flesh": "red" }`), 0600)
        if err != nil {
            t.Fatalf(err.Error())
        }

        err = os.WriteFile(filepath.Join(to_add, "whee", "other.json"), []byte(`{ "melon": "canteloupe", "flesh": "orange" }`), 0600)
        if err != nil {
            t.Fatalf(err.Error())
        }

        // Now actually running the update.
        comments, err := updateDirectories(tokr, dbconn, context.Background(), add_options)
        if err != nil {
            t.Fatalf(err.Error())
        }
        if len(comments) > 0 {
            t.Fatalf("unexpected comments from updating")
        }

        // Check that the links are present for the updated files. 
        found, err := searchForLink(dbconn, filepath.Join(to_add, "whee", "other.json"), "melon", "canteloupe")
        if err != nil {
            t.Fatalf(err.Error())
        }
        if !found {
            t.Fatalf("failed to find the link")
        }

        found, err = searchForLink(dbconn, filepath.Join(to_add, "stuff", "metadata.json"), "melon", "watermelon")
        if err != nil {
            t.Fatalf(err.Error())
        }
        if !found {
            t.Fatalf("failed to find the link")
        }

        // Check that the times were updated.
        if oldtime1 >= getTime(dbconn, filepath.Join(to_add, "stuff", "metadata.json")) {
            t.Fatalf("time was not updated properly")
        }
        if oldtime2 >= getTime(dbconn, filepath.Join(to_add, "whee", "other.json")) {
            t.Fatalf("time was not updated properly")
        }

        // Check that old links associated with the overwritten files were deleted.
        ok := checkUpdatedLinks(dbconn, to_add, false)
        if !ok {
            t.Fatal("found an unexpected link after the update")
        }

        // Other links are still present though,
        found, err = searchForLink(dbconn, filepath.Join(to_add, "stuff", "other.json"), "variants", "lamb")
        if err != nil {
            t.Fatalf(err.Error())
        }
        if !found {
            t.Fatal("missing a link for a non-modified file")
        }

        found, err = searchForLink(dbconn, filepath.Join(to_add, "metadata.json"), "bar.breed", "merino")
        if err != nil {
            t.Fatalf(err.Error())
        }
        if !found {
            t.Fatal("missing a link for a non-modified file")
        }

        // All paths are present.
        all_paths, err := listPaths(dbconn, tmp)
        if err != nil {
            t.Fatalf(err.Error())
        }
        if !equalStringArrays(all_paths, []string{ "to_add/metadata.json", "to_add/stuff/metadata.json", "to_add/stuff/other.json", "to_add/whee/other.json" }) {
            t.Fatalf("unexpected paths in the index %v", all_paths)
        }
    })

    t.Run("deleted", func(t *testing.T) {
        dbconn, err := initializeDatabase(dbpath)
        if err != nil {
            t.Fatalf(err.Error())
        }
        defer dbconn.Close()
        defer os.Remove(dbpath)

        to_add := filepath.Join(tmp, "to_add")
        err = mockDirectory(to_add)
        if err != nil {
            t.Fatalf(err.Error())
        }
        defer os.RemoveAll(to_add)

        {
            comments, err := addNewDirectory(to_add, []string{ "metadata.json", "other.json" }, "myself", tokr, dbconn, context.Background(), add_options)
            if err != nil {
                t.Fatalf(err.Error())
            }
            if len(comments) > 0 {
                t.Fatalf("unexpected comments from the directory addition %v", comments)
            }
        }

        // Deleting some files.
        err = os.Remove(filepath.Join(to_add, "metadata.json"))
        if err != nil {
            t.Fatalf(err.Error())
        }

        err = os.Remove(filepath.Join(to_add, "stuff", "other.json"))
        if err != nil {
            t.Fatalf(err.Error())
        }

        // Now actually running the update.
        comments, err := updateDirectories(tokr, dbconn, context.Background(), add_options)
        if err != nil {
            t.Fatalf(err.Error())
        }
        if len(comments) > 0 {
            t.Fatalf("unexpected comments from updating")
        }

        // Check that links for the deleted files have been lost.
        for _, f := range []string{ "metadata.json", filepath.Join("stuff", "other.json") } {
            found, err := hasAnyLink(dbconn, filepath.Join(to_add, f)) 
            if err != nil {
                t.Fatalf(err.Error())
            }
            if found {
                t.Fatal("found unexpected link that should have been purged")
            }
        }

        // Other links are still present. 
        found, err := searchForLink(dbconn, filepath.Join(to_add, "stuff", "metadata.json"), "characters.first", "akari")
        if err != nil {
            t.Fatalf(err.Error())
        }
        if !found {
            t.Fatal("missing a link for a non-modified file")
        }

        found, err = searchForLink(dbconn, filepath.Join(to_add, "whee", "other.json"), "favorites", "biyori")
        if err != nil {
            t.Fatalf(err.Error())
        }
        if !found {
            t.Fatal("missing a link for a non-modified file")
        }

        // All paths are present.
        all_paths, err := listPaths(dbconn, tmp)
        if err != nil {
            t.Fatalf(err.Error())
        }
        if !equalStringArrays(all_paths, []string{ "to_add/stuff/metadata.json", "to_add/whee/other.json" }) {
            t.Fatalf("unexpected paths in the index %v", all_paths)
        }
    })

    t.Run("deleted directory", func(t *testing.T) {
        dbconn, err := initializeDatabase(dbpath)
        if err != nil {
            t.Fatalf(err.Error())
        }
        defer dbconn.Close()
        defer os.Remove(dbpath)

        to_add := filepath.Join(tmp, "to_add")
        err = mockDirectory(to_add)
        if err != nil {
            t.Fatalf(err.Error())
        }
        defer os.RemoveAll(to_add)

        {
            comments, err := addNewDirectory(to_add, []string{ "metadata.json", "other.json" }, "myself", tokr, dbconn, context.Background(), add_options)
            if err != nil {
                t.Fatalf(err.Error())
            }
            if len(comments) > 0 {
                t.Fatalf("unexpected comments from the directory addition %v", comments)
            }
        }

        // Deleting the entire directory altogether.
        err = os.RemoveAll(to_add)
        if err != nil {
            t.Fatalf(err.Error())
        }

        comments, err := updateDirectories(tokr, dbconn, context.Background(), add_options)
        if err != nil {
            t.Fatalf(err.Error())
        }
        if len(comments) == 0 {
            t.Fatalf("unexpected lack of comments from updating")
        }

        // Check that every path has been flushed.
        all_paths, err := listPaths(dbconn, tmp)
        if err != nil {
            t.Fatalf(err.Error())
        }
        if len(all_paths) != 0 {
            t.Fatalf("found unexpected paths")
        }
    })

    t.Run("new", func(t *testing.T) {
        dbconn, err := initializeDatabase(dbpath)
        if err != nil {
            t.Fatalf(err.Error())
        }
        defer dbconn.Close()
        defer os.Remove(dbpath)

        to_add := filepath.Join(tmp, "to_add")
        err = mockDirectory(to_add)
        if err != nil {
            t.Fatalf(err.Error())
        }
        defer os.RemoveAll(to_add)

        {
            comments, err := addNewDirectory(to_add, []string{ "metadata.json", "other.json" }, "myself", tokr, dbconn, context.Background(), add_options)
            if err != nil {
                t.Fatalf(err.Error())
            }
            if len(comments) > 0 {
                t.Fatalf("unexpected comments from the directory addition %v", comments)
            }
        }

        // Reorganizing stuff by modifying files, adding new files.
        err = os.Mkdir(filepath.Join(to_add, "mega"), 0700)
        if err != nil {
            t.Fatalf(err.Error())
        }

        err = os.WriteFile(filepath.Join(to_add, "mega", "metadata.json"), []byte(`{ "melon": "honeydew", "flesh": "green" }`), 0600)
        if err != nil {
            t.Fatalf(err.Error())
        }

        err = os.WriteFile(filepath.Join(to_add, "mega", "other.json"), []byte(`{ "melon": "winter", "flesh": "white" }`), 0600)
        if err != nil {
            t.Fatalf(err.Error())
        }

        // Now actually running the update.
        comments, err := updateDirectories(tokr, dbconn, context.Background(), add_options)
        if err != nil {
            t.Fatalf(err.Error())
        }
        if len(comments) > 0 {
            t.Fatalf("unexpected comments from updating")
        }

        // Check that the insertion was done correctly.
        {
            self, err := user.Current()
            if err != nil {
                t.Fatalf(err.Error())
            }
            username := self.Username
            now := time.Now().Unix()

            for _, base := range []string{ "other.json", "metadata.json" } {
                var user, meta string
                var time int64
                err := dbconn.QueryRow("SELECT user, time, json_extract(metadata, '$') FROM paths WHERE path = ?", filepath.Join(to_add, "mega", base)).Scan(&user, &time, &meta)
                if err != nil {
                    t.Fatal(err)
                }

                if user != username {
                    t.Fatal("unexpected user for a new file")
                }
                if time < now {
                    t.Fatal("unexpected creation time for a new file")
                }
                if !strings.HasPrefix(meta, "{") || !strings.HasSuffix(meta, "}") {
                    t.Fatalf("unexpected metadata %q", meta)
                }
            }
        }

        // Check that the links are present for the new files. 
        found, err := searchForLink(dbconn, filepath.Join(to_add, "mega", "metadata.json"), "melon", "honeydew")
        if err != nil {
            t.Fatalf(err.Error())
        }
        if !found {
            t.Fatalf("failed to find the link")
        }

        found, err = searchForLink(dbconn, filepath.Join(to_add, "mega", "other.json"), "melon", "winter")
        if err != nil {
            t.Fatalf(err.Error())
        }
        if !found {
            t.Fatalf("failed to find the link")
        }

        // All paths are present.
        all_paths, err := listPaths(dbconn, tmp)
        if err != nil {
            t.Fatalf(err.Error())
        }
        if !equalStringArrays(all_paths, []string{ "to_add/mega/metadata.json", "to_add/mega/other.json", "to_add/metadata.json", "to_add/stuff/metadata.json", "to_add/stuff/other.json", "to_add/whee/other.json" }) {
            t.Fatalf("unexpected paths in the index %v", all_paths)
        }
    })

    t.Run("altogether", func(t *testing.T) {
        dbconn, err := initializeDatabase(dbpath)
        if err != nil {
            t.Fatalf(err.Error())
        }
        defer dbconn.Close()
        defer os.Remove(dbpath)

        to_add := filepath.Join(tmp, "to_add")
        err = mockDirectory(to_add)
        if err != nil {
            t.Fatalf(err.Error())
        }
        defer os.RemoveAll(to_add)

        {
            comments, err := addNewDirectory(to_add, []string{ "metadata.json", "other.json" }, "myself", tokr, dbconn, context.Background(), add_options)
            if err != nil {
                t.Fatalf(err.Error())
            }
            if len(comments) > 0 {
                t.Fatalf("unexpected comments from the directory addition %v", comments)
            }
        }

        // Reorganizing stuff by modifying files, adding new files.
        time.Sleep(time.Second * 2)
        err = os.Remove(filepath.Join(to_add, "metadata.json"))
        if err != nil {
            t.Fatalf(err.Error())
        }

        err = os.WriteFile(filepath.Join(to_add, "stuff", "metadata.json"), []byte(`{ "melon": "watermelon", "flesh": "red" }`), 0600)
        if err != nil {
            t.Fatalf(err.Error())
        }

        err = os.Remove(filepath.Join(to_add, "stuff", "other.json"))
        if err != nil {
            t.Fatalf(err.Error())
        }

        err = os.WriteFile(filepath.Join(to_add, "whee", "other.json"), []byte(`{ "melon": "canteloupe", "flesh": "orange" }`), 0600)
        if err != nil {
            t.Fatalf(err.Error())
        }

        err = os.Mkdir(filepath.Join(to_add, "mega"), 0700)
        if err != nil {
            t.Fatalf(err.Error())
        }

        err = os.WriteFile(filepath.Join(to_add, "mega", "metadata.json"), []byte(`{ "melon": "honeydew", "flesh": "green" }`), 0600)
        if err != nil {
            t.Fatalf(err.Error())
        }

        err = os.WriteFile(filepath.Join(to_add, "mega", "other.json"), []byte(`{ "melon": "winter", "flesh": "white" }`), 0600)
        if err != nil {
            t.Fatalf(err.Error())
        }

        // Now actually running the update.
        comments, err := updateDirectories(tokr, dbconn, context.Background(), add_options)
        if err != nil {
            t.Fatalf(err.Error())
        }
        if len(comments) > 0 {
            t.Fatalf("unexpected comments from updating")
        }

        // Check that the links are present for the updated files. 
        found, err := searchForLink(dbconn, filepath.Join(to_add, "whee", "other.json"), "melon", "canteloupe")
        if err != nil {
            t.Fatalf(err.Error())
        }
        if !found {
            t.Fatalf("failed to find the link")
        }

        found, err = searchForLink(dbconn, filepath.Join(to_add, "stuff", "metadata.json"), "melon", "watermelon")
        if err != nil {
            t.Fatalf(err.Error())
        }
        if !found {
            t.Fatalf("failed to find the link")
        }

        // Check that the links are present for the new files. 
        found, err = searchForLink(dbconn, filepath.Join(to_add, "mega", "metadata.json"), "melon", "honeydew")
        if err != nil {
            t.Fatalf(err.Error())
        }
        if !found {
            t.Fatalf("failed to find the link")
        }

        found, err = searchForLink(dbconn, filepath.Join(to_add, "mega", "other.json"), "melon", "winter")
        if err != nil {
            t.Fatalf(err.Error())
        }
        if !found {
            t.Fatalf("failed to find the link")
        }

        // Check that all other links have been removed.
        ok := checkUpdatedLinks(dbconn, to_add, false)
        if !ok {
            t.Fatal("found an unexpected link after the update")
        }

        for _, f := range []string{ "metadata.json", filepath.Join("stuff", "other.json") } {
            found, err := hasAnyLink(dbconn, filepath.Join(to_add, f)) 
            if err != nil {
                t.Fatalf(err.Error())
            }
            if found {
                t.Fatal("found unexpected link that should have been purged")
            }
        }

        // List out the paths.
        all_paths, err := listPaths(dbconn, tmp)
        if err != nil {
            t.Fatalf(err.Error())
        }
        if !equalStringArrays(all_paths, []string{ "to_add/mega/metadata.json", "to_add/mega/other.json", "to_add/stuff/metadata.json", "to_add/whee/other.json" }) {
            t.Fatalf("unexpected paths in the index %v", all_paths)
        }
    })

    t.Run("failure", func(t *testing.T) {
        dbconn, err := initializeDatabase(dbpath)
        if err != nil {
            t.Fatalf(err.Error())
        }
        defer dbconn.Close()
        defer os.Remove(dbpath)

        to_add := filepath.Join(tmp, "to_add")
        err = mockDirectory(to_add)
        if err != nil {
            t.Fatalf(err.Error())
        }
        defer os.RemoveAll(to_add)

        comments, err := addNewDirectory(to_add, []string{ "metadata.json", "other.json" }, "myself", tokr, dbconn, context.Background(), add_options)
        if err != nil {
            t.Fatalf(err.Error())
        }
        if len(comments) > 0 {
            t.Fatalf("unexpected comments from the directory addition %v", comments)
        }

        // Make a path invalid. 
        time.Sleep(time.Second * 2)
        err = os.WriteFile(filepath.Join(to_add, "whee", "other.json"), []byte(`{ melon }`), 0600)
        if err != nil {
            t.Fatalf(err.Error())
        }

        comments, err = updateDirectories(tokr, dbconn, context.Background(), add_options)
        if err != nil {
            t.Fatalf(err.Error())
        }
        if len(comments) != 1 || !strings.Contains(comments[0], "whee") {
            t.Fatalf("unexpected (lack of) comments from updating %v", comments)
        }

        all_paths, err := listPaths(dbconn, tmp)
        if err != nil {
            t.Fatalf(err.Error())
        }
        if !equalStringArrays(all_paths, []string{ "to_add/metadata.json", "to_add/stuff/metadata.json", "to_add/stuff/other.json" }) {
            t.Fatalf("unexpected paths in the index %v", all_paths)
        }
    })

    t.Run("canceled", func(t *testing.T) {
        dbconn, err := initializeDatabase(dbpath)
        if err != nil {
            t.Fatalf(err.Error())
        }
        defer dbconn.Close()
        defer os.Remove(dbpath)

        canceled, cancelfun := context.WithCancel(context.Background())
        cancelfun()

        _, err = updateDirectories(tokr, dbconn, canceled, add_options)
        if err == nil || !errors.Is(err, context.Canceled) {
            t.Error("failed to cancel update request")
        }
    })
}

func TestCleanDatabase(t *testing.T) {
    tmp, err := os.MkdirTemp("", "")
    if err != nil {
        t.Fatalf(err.Error())
    }
    defer os.RemoveAll(tmp)

    dbpath := filepath.Join(tmp, "db.sqlite3")
    dbconn, err := initializeDatabase(dbpath)
    if err != nil {
        t.Fatalf(err.Error())
    }
    defer dbconn.Close()

    tokr, err := newUnicodeTokenizer(false)
    if err != nil {
        t.Fatalf(err.Error())
    }

    add_options := &addDirectoryContentsOptions{ Concurrency: 2 }

    // Mocking up some contents.
    for i := 0; i < 2; i++ {
        name := "first" 
        base := "metadata.json"
        if i == 1 {
            name = "second"
            base = "other.json"
        }

        to_add := filepath.Join(tmp, name)
        err = mockDirectory(to_add)
        if err != nil {
            t.Fatal(err)
        }
        comments, err := addNewDirectory(to_add, []string{ base }, "myself", tokr, dbconn, context.Background(), add_options)
        if err != nil {
            t.Fatal(err)
        }
        if len(comments) > 0 {
            t.Fatalf("unexpected comments from the directory addition %v", comments)
        }
    }

    // Deleting the first directory to create some garbage-collectable content.
    err = deleteDirectory(filepath.Join(tmp, "first"), dbconn, context.Background())
    if err != nil {
        t.Fatal(err)
    }

    // Checking that we get the expected results from our queries.
    for i := 0; i < 2; i++ {
        for _, token := range []string{ "aaron", "akari" } {
            res := dbconn.QueryRow("SELECT COUNT(*) FROM tokens WHERE token == '" + token + "'")
            var count int
            err := res.Scan(&count)
            if err != nil {
                t.Fatal(err)
            }
            if i == 0 {
                if count != 1 {
                    t.Errorf("expected one row to be present, got %v", count)
                }
            } else {
                if count != 0 {
                    t.Errorf("expected no rows to be present, got %v", count)
                }
            }
        }

        for _, field := range []string{ "foo", "anime" } {
            res := dbconn.QueryRow("SELECT COUNT(*) FROM fields WHERE field == '" + field + "'")
            var count int
            err := res.Scan(&count)
            if err != nil {
                t.Fatal(err)
            }
            if i == 0 {
                if count != 1 {
                    t.Errorf("expected one row to be present, got %v", count)
                }
            } else {
                if count != 0 {
                    t.Errorf("expected no rows to be present, got %v", count)
                }
            }
        }

        // As a control, we check that the other terms survive.
        for _, token := range []string{ "lamb", "chicken", "biyori" } {
            res := dbconn.QueryRow("SELECT COUNT(*) FROM tokens WHERE token == '" + token + "'")
            var count int
            err := res.Scan(&count)
            if err != nil {
                t.Fatal(err)
            }
            if count != 1 {
                t.Errorf("expected one row to be present, got %v", count)
            }
        }

        for _, field := range []string{ "variants", "category.nsfw" } {
            res := dbconn.QueryRow("SELECT COUNT(*) FROM fields WHERE field == '" + field + "'")
            var count int
            err := res.Scan(&count)
            if err != nil {
                t.Fatal(err)
            }
            if count != 1 {
                t.Errorf("expected one row to be present, got %v", count)
            }
        }

        err = cleanDatabase(dbconn, context.Background())
        if err != nil {
            t.Fatal(err)
        }
    }

    t.Run("canceled", func(t *testing.T) {
        canceled, cancelfun := context.WithCancel(context.Background())
        cancelfun()

        err := cleanDatabase(dbconn, canceled)
        if err == nil || !errors.Is(err, context.Canceled) {
            t.Error("failed to cancel clean request")
        }
    })
}

func TestBackupDatabase(t *testing.T) {
    tmp, err := os.MkdirTemp("", "")
    if err != nil {
        t.Fatalf(err.Error())
    }
    defer os.RemoveAll(tmp)

    dbpath := filepath.Join(tmp, "db.sqlite3")
    dbconn, err := initializeDatabase(dbpath)
    if err != nil {
        t.Fatalf(err.Error())
    }
    defer dbconn.Close()

    tokr, err := newUnicodeTokenizer(false)
    if err != nil {
        t.Fatalf(err.Error())
    }

    add_options := &addDirectoryContentsOptions{ Concurrency: 2 }

    // Mocking up some contents.
    to_add := filepath.Join(tmp, "to_add")
    err = mockDirectory(to_add)
    if err != nil {
        t.Fatalf(err.Error())
    }

    comments, err := addNewDirectory(to_add, []string{ "metadata.json", "other.json" }, "myself", tokr, dbconn, context.Background(), add_options)
    if err != nil {
        t.Fatalf(err.Error())
    }
    if len(comments) > 0 {
        t.Fatalf("unexpected comments from the directory addition %v", comments)
    }

    // Running the backup.
    backpath := filepath.Join(tmp, "db.sqlite3.backup")
    err = backupDatabase(backpath, dbconn, context.Background())
    if err != nil {
        t.Fatalf(err.Error())
    }

    dbconn2, err := sql.Open("sqlite", backpath)
    if err != nil {
        t.Fatalf(err.Error())
    }

    all_paths, err := listPaths(dbconn2, tmp)
    if err != nil {
        t.Fatalf(err.Error())
    }
    if !equalStringArrays(all_paths, []string{ "to_add/metadata.json", "to_add/stuff/metadata.json", "to_add/stuff/other.json", "to_add/whee/other.json" }) {
        t.Fatalf("unexpected paths in the backup DB")
    }

    found, err := searchForLink(dbconn2, filepath.Join(to_add, "metadata.json"), "foo", "little")
    if err != nil {
        t.Fatalf(err.Error())
    }
    if !found {
        t.Fatalf("could not find expected link in the backup DB")
    }

    // Backup continues to work when there's an existing file.
    err = backupDatabase(backpath, dbconn, context.Background())
    if err != nil {
        t.Fatalf(err.Error())
    }

    t.Run("canceled", func(t *testing.T) {
        canceled, cancelfun := context.WithCancel(context.Background())
        cancelfun()

        err := backupDatabase(backpath, dbconn, canceled)
        if err == nil || !errors.Is(err, context.Canceled) {
            t.Error("failed to cancel backup request")
        }
    })
}

func TestQueryTokens(t *testing.T) {
    tmp, err := os.MkdirTemp("", "")
    if err != nil {
        t.Fatalf(err.Error())
    }
    defer os.RemoveAll(tmp)

    dbpath := filepath.Join(tmp, "db.sqlite3")
    dbconn, err := initializeDatabase(dbpath)
    if err != nil {
        t.Fatalf(err.Error())
    }
    defer dbconn.Close()

    tokr, err := newUnicodeTokenizer(false)
    if err != nil {
        t.Fatalf(err.Error())
    }

    add_options := &addDirectoryContentsOptions{ Concurrency: 2 }

    // Mocking up some contents.
    to_add := filepath.Join(tmp, "to_add")
    err = mockDirectory(to_add)
    if err != nil {
        t.Fatalf(err.Error())
    }

    comments, err := addNewDirectory(to_add, []string{ "metadata.json", "other.json" }, "myself", tokr, dbconn, context.Background(), add_options)
    if err != nil {
        t.Fatalf(err.Error())
    }
    if len(comments) > 0 {
        t.Fatalf("unexpected comments from the directory addition %v", comments)
    }

    extractSortedPaths := func(input []queryResult) []string {
        output := []string{}
        for _, x := range input {
            output = append(output, x.Path)
        }
        sort.Strings(output)
        return output
    }

    t.Run("basic text", func(t *testing.T) {
        res, err := queryTokens(&searchClause{ Type: "text", Text: "lamb" }, dbconn, context.Background(), newQueryOptions())
        if err != nil {
            t.Fatalf(err.Error())
        }
        if !equalPathArrays(extractSortedPaths(res), []string{ "metadata.json", "stuff/other.json" }, to_add) {
            t.Fatalf("search results are not as expected %v", res)
        }
    })

    t.Run("text with field", func(t *testing.T) {
        res, err := queryTokens(&searchClause{ Type: "text", Text: "lamb", Field: "variants" }, dbconn, context.Background(), newQueryOptions())
        if err != nil {
            t.Fatalf(err.Error())
        }
        if !equalPathArrays(extractSortedPaths(res), []string{ "stuff/other.json" }, to_add) {
            t.Fatalf("search results are not as expected %v", res)
        }
    })

    t.Run("partial test", func(t *testing.T) {
        res, err := queryTokens(&searchClause{ Type: "text", Text: "*ar*", IsPattern: true }, dbconn, context.Background(), newQueryOptions())
        if err != nil {
            t.Fatalf(err.Error())
        }
        if !equalPathArrays(extractSortedPaths(res), []string{ "metadata.json", "stuff/metadata.json", "stuff/other.json" }, to_add) {
            t.Fatalf("search results are not as expected %v", res)
        }

        res, err = queryTokens(&searchClause{ Type: "text", Text: "l?mb", IsPattern: true }, dbconn, context.Background(), newQueryOptions())
        if err != nil {
            t.Fatalf(err.Error())
        }
        if !equalPathArrays(extractSortedPaths(res), []string{ "metadata.json", "stuff/other.json" }, to_add) {
            t.Fatalf("search results are not as expected %v", res)
        }
    })

    t.Run("search on numbers", func(t *testing.T) {
        res, err := queryTokens(&searchClause{ Type: "text", Text: "5", Field: "bar.cost" }, dbconn, context.Background(), newQueryOptions())
        if err != nil {
            t.Fatalf(err.Error())
        }
        if !equalPathArrays(extractSortedPaths(res), []string{ "metadata.json" }, to_add) {
            t.Fatalf("search results are not as expected %v", res)
        }

        res, err = queryTokens(&searchClause{ Type: "text", Text: "10495" }, dbconn, context.Background(), newQueryOptions())
        if err != nil {
            t.Fatalf(err.Error())
        }
        if !equalPathArrays(extractSortedPaths(res), []string{ "stuff/metadata.json" }, to_add) {
            t.Fatalf("search results are not as expected %v", res)
        }
    })

    t.Run("search on booleans", func(t *testing.T) {
        res, err := queryTokens(&searchClause{ Type: "text", Text: "false" }, dbconn, context.Background(), newQueryOptions())
        if err != nil {
            t.Fatalf(err.Error())
        }
        if !equalPathArrays(extractSortedPaths(res), []string{ "whee/other.json" }, to_add) {
            t.Fatalf("search results are not as expected %v", res)
        }

        res, err = queryTokens(&searchClause{ Type: "text", Text: "true", Field: "category.iyashikei" }, dbconn, context.Background(), newQueryOptions())
        if err != nil {
            t.Fatalf(err.Error())
        }
        if !equalPathArrays(extractSortedPaths(res), []string{ "whee/other.json" }, to_add) {
            t.Fatalf("search results are not as expected %v", res)
        }
    })

    t.Run("not (simple)", func(t *testing.T) {
        res, err := queryTokens(
            &searchClause{ 
                Type: "not", 
                Child: &searchClause{ Type: "text", Text: "yuru" }, 
            }, 
            dbconn,
            context.Background(),
            newQueryOptions(),
        )
        if err != nil {
            t.Fatalf(err.Error())
        }
        if !equalPathArrays(extractSortedPaths(res), []string{ "metadata.json", "stuff/other.json" }, to_add) {
            t.Fatalf("search results are not as expected %v", res)
        }
    })

    t.Run("not (complex)", func(t *testing.T) {
        res, err := queryTokens(
            &searchClause{ 
                Type: "not", 
                Child: &searchClause{ 
                    Type: "or", 
                    Children: []*searchClause{ 
                        &searchClause{ Type: "text", Text: "yuru" }, 
                        &searchClause{ Type: "text", Text: "lamb" },
                    },
                }, 
            }, 
            dbconn,
            context.Background(),
            newQueryOptions(),
        )
        if err != nil {
            t.Fatalf(err.Error())
        }
        if len(res) != 0 {
            t.Fatalf("search results are not as expected %v", res)
        }
    })

    t.Run("not (partial)", func(t *testing.T) {
        res, err := queryTokens(
            &searchClause{ 
                Type: "not", 
                Child: &searchClause{ Type: "text", Text: "*ar*", IsPattern: true },
            }, 
            dbconn,
            context.Background(),
            newQueryOptions(),
        )
        if err != nil {
            t.Fatalf(err.Error())
        }
        if len(res) != 1 || res[0].Path != filepath.Join(to_add, "whee/other.json") {
            t.Fatalf("search results are not as expected %v", res)
        }
    })

    t.Run("not (nested)", func(t *testing.T) {
        res, err := queryTokens(
            &searchClause{ 
                Type: "and",
                Children: []*searchClause{ 
                    &searchClause{ Type: "text", Text: "hoshino" },
                    &searchClause{ 
                        Type: "not", 
                        Child: &searchClause{ Type: "text", Text: "lamb" },
                    }, 
                },
            },
            dbconn,
            context.Background(),
            newQueryOptions(),
        )
        if err != nil {
            t.Fatalf(err.Error())
        }
        if !equalPathArrays(extractSortedPaths(res), []string{ "stuff/metadata.json" }, to_add) {
            t.Fatalf("search results are not as expected %v", res)
        }
    })

    t.Run("and (simple)", func(t *testing.T) {
        res, err := queryTokens(
            &searchClause{ 
                Type: "and", 
                Children: []*searchClause{ 
                    &searchClause{ Type: "text", Text: "yuru" }, 
                    &searchClause{ Type: "text", Text: "non" },
                },
            }, 
            dbconn,
            context.Background(),
            newQueryOptions(),
        )
        if err != nil {
            t.Fatalf(err.Error())
        }
        if !equalPathArrays(extractSortedPaths(res), []string{ "whee/other.json" }, to_add) {
            t.Fatalf("search results are not as expected %v", res)
        }
    })

    t.Run("or (simple)", func(t *testing.T) {
        res, err := queryTokens(
            &searchClause{ 
                Type: "or", 
                Children: []*searchClause{ 
                    &searchClause{ Type: "text", Text: "yuru" },
                    &searchClause{ Type: "text", Text: "lamb" },
                },
            }, 
            dbconn,
            context.Background(),
            newQueryOptions(),
        )
        if err != nil {
            t.Fatalf(err.Error())
        }
        if len(res) != 4 {
            t.Fatalf("search results are not as expected %v", res)
        }
    })

    t.Run("and (complex)", func(t *testing.T) {
        res, err := queryTokens(
            &searchClause{ 
                Type: "and", 
                Children: []*searchClause{ 
                    &searchClause{ Type: "or", Children: []*searchClause{ &searchClause{ Type: "text", Text: "yuru" }, &searchClause{ Type: "text", Text: "border" } } },
                    &searchClause{ Type: "or", Children: []*searchClause{ &searchClause{ Type: "text", Text: "lamb" }, &searchClause{ Type: "text", Text: "non" } } },
                },
            }, 
            dbconn,
            context.Background(),
            newQueryOptions(),
        )
        if err != nil {
            t.Fatalf(err.Error())
        }
        if !equalStringArrays(extractSortedPaths(res), []string{ filepath.Join(to_add, "metadata.json"), filepath.Join(to_add, "whee/other.json") }) {
            t.Fatalf("search results are not as expected %v", res)
        }
    })

    t.Run("or (complex)", func(t *testing.T) {
        res, err := queryTokens(
            &searchClause{ 
                Type: "or", 
                Children: []*searchClause{ 
                    &searchClause{ Type: "text", Text: "border" },
                    &searchClause{ Type: "and", Children: []*searchClause{ &searchClause{ Type: "text", Text: "yuru" }, &searchClause{ Type: "text", Text: "non" } } },
                },
            }, 
            dbconn,
            context.Background(),
            newQueryOptions(),
        )
        if err != nil {
            t.Fatalf(err.Error())
        }
        if !equalPathArrays(extractSortedPaths(res), []string{ "metadata.json", "whee/other.json" }, to_add) {
            t.Fatalf("search results are not as expected %v", res)
        }
    })

    t.Run("or (partial)", func(t *testing.T) {
        res, err := queryTokens(
            &searchClause{ 
                Type: "or", 
                Children: []*searchClause{ 
                    &searchClause{ Type: "text", Text: "aar*", IsPattern: true },
                    &searchClause{ Type: "text", Text: "ak*", IsPattern: true },
                },
            }, 
            dbconn,
            context.Background(),
            newQueryOptions(),
        )
        if err != nil {
            t.Fatalf(err.Error())
        }
        if !equalPathArrays(extractSortedPaths(res), []string{ "metadata.json", "stuff/metadata.json" }, to_add) {
            t.Fatalf("search results are not as expected %v", res)
        }
    })

    t.Run("or (field)", func(t *testing.T) {
        res, err := queryTokens(
            &searchClause{ 
                Type: "or", 
                Children: []*searchClause{ 
                    &searchClause{ Type: "text", Text: "lamb", Field: "bar.type" },
                    &searchClause{ Type: "text", Text: "yuru", Field: "anime" },
                },
            }, 
            dbconn,
            context.Background(),
            newQueryOptions(),
        )
        if err != nil {
            t.Fatalf(err.Error())
        }
        if !equalPathArrays(extractSortedPaths(res), []string{ "metadata.json", "stuff/metadata.json" }, to_add) {
            t.Fatalf("search results are not as expected %v", res)
        }
    })

    t.Run("user", func(t *testing.T) {
        self, err := user.Current()
        if err != nil {
            t.Fatalf(err.Error())
        }

        res, err := queryTokens(&searchClause{ Type: "user", User: self.Username }, dbconn, context.Background(), newQueryOptions())
        if err != nil {
            t.Fatalf(err.Error())
        }
        if len(res) != 4 {
            t.Fatalf("search results are not as expected %v", res)
        }

        res, err = queryTokens(&searchClause{ Type: "user", User: self.Username + "2" }, dbconn, context.Background(), newQueryOptions())
        if err != nil {
            t.Fatalf(err.Error())
        }
        if len(res) != 0 {
            t.Fatalf("search results are not as expected %v", res)
        }
    })

    t.Run("path", func(t *testing.T) {
        res, err := queryTokens(&searchClause{ Type: "path", Path: "*stuff*" }, dbconn, context.Background(), newQueryOptions())
        if err != nil {
            t.Fatalf(err.Error())
        }
        if !equalPathArrays(extractSortedPaths(res), []string{ "stuff/metadata.json", "stuff/other.json" }, to_add) {
            t.Fatalf("search results are not as expected %v", res)
        }

        // Try a more complex pattern.
        res, err = queryTokens(&searchClause{ Type: "path", Path: "*/metadata.*json" }, dbconn, context.Background(), newQueryOptions())
        if err != nil {
            t.Fatalf(err.Error())
        }
        if !equalPathArrays(extractSortedPaths(res), []string{ "metadata.json", "stuff/metadata.json" }, to_add) {
            t.Fatalf("search results are not as expected %v", res)
        }
    })

    t.Run("time", func(t *testing.T) {
        res, err := queryTokens(&searchClause{ Type: "time", Time: 0 }, dbconn, context.Background(), newQueryOptions())
        if err != nil {
            t.Fatalf(err.Error())
        }
        if len(res) != 0 {
            t.Fatalf("search results are not as expected %v", res)
        }

        res, err = queryTokens(&searchClause{ Type: "time", Time: time.Now().Unix() + 10 }, dbconn, context.Background(), newQueryOptions())
        if err != nil {
            t.Fatalf(err.Error())
        }
        if len(res) != 4 {
            t.Fatalf("search results are not as expected %v", res)
        }

        res, err = queryTokens(&searchClause{ Type: "time", Time: time.Now().Unix() + 10, After: true }, dbconn, context.Background(), newQueryOptions())
        if err != nil {
            t.Fatalf(err.Error())
        }
        if len(res) != 0 {
            t.Fatalf("search results are not as expected %v", res)
        }
    })

<<<<<<< HEAD
    t.Run("ordering", func(t *testing.T) {
        opt := newQueryOptions()
        if opt.Order.Type != queryOrderTime || opt.Order.Increasing {
            t.Errorf("unexpected defaults %v", opt.Order)
=======
    t.Run("scrolling", func(t *testing.T) {
        options := newQueryOptions()

        options.PageLimit = 2
        res, err := queryTokens(nil, dbconn, context.Background(), options)
        if err != nil {
            t.Fatalf(err.Error())
        }
        if len(res) != 2 {
            t.Fatalf("search results are not as expected")
>>>>>>> b9c92c3f
        }

        for _, ty := range []queryOrderType{ queryOrderTime, queryOrderPath } {
            for _, inc := range []bool{ false, true } {
                opt := newQueryOptions()
                opt.Order.Type = ty
                opt.Order.Increasing = inc

<<<<<<< HEAD
                res, err := queryTokens(dbconn, nil, opt)
                if err != nil {
                    t.Fatal(err)
                }
                if len(res) != 4 {
                    t.Fatalf("search results are not as expected")
                }
=======
        // Picking up from the last position.
        options.PageLimit = 100
        options.Scroll = &queryScroll{ Time: res[1].Time, Pid: res[1].Pid }
        res, err = queryTokens(nil, dbconn, context.Background(), options)
        if err != nil {
            t.Fatalf(err.Error())
        }
        if len(res) != 2 {
            t.Fatalf("search results are not as expected")
        }
>>>>>>> b9c92c3f

                var last_time int64
                var last_path string
                for i, x := range res {
                    if i > 0 {
                        failed := false
                        if ty == queryOrderTime {
                            if inc {
                                failed = last_time > x.Time
                            } else {
                                failed = last_time < x.Time
                            }
                        } else {
                            if inc {
                                failed = last_path > x.Path
                            } else {
                                failed = last_path < x.Path
                            }
                        }
                        if failed {
                            t.Errorf("unexpected ordering with %v", ty)
                        }
                    }
                    last_path = x.Path
                    last_time = x.Time
                }
            }
        }
    })

    t.Run("scroll", func(t *testing.T) {
        for _, mode := range []string { "-time", "path" } {
            options := newQueryOptions()
            options.PageLimit = 2

<<<<<<< HEAD
            if mode == "path" {
                options.Order.Type = queryOrderPath
                options.Order.Increasing = true
            }

            res, err := queryTokens(dbconn, nil, options)
            if err != nil {
                t.Fatalf(err.Error())
            }
            if len(res) != 2 {
                t.Fatalf("search results are not as expected %v", res)
            }

            collected := []string{}
            for _, x := range res {
                collected = append(collected, x.Path)
            }

            // Picking up from the last position.
            options.PageLimit = 100
            last_res := res[len(res) - 1]
            if mode == "path" {
                options.Scroll = &queryScroll{ Path: last_res.Path }
            } else {
                options.Scroll = &queryScroll{ Time: last_res.Time, Pid: last_res.Pid }
            }
            res, err = queryTokens(dbconn, nil, options)
            if err != nil {
                t.Fatal(err)
            }

            if len(res) != 2 {
                t.Fatalf("search results are not as expected %v", res)
            }
            if mode == "path" {
                if res[0].Path < last_res.Path {
                    t.Fatalf("scroll expects results to be sorted by path %v", res)
                }
            } else {
                if res[0].Time > last_res.Time {
                    t.Fatalf("scroll expects results to be sorted by time %v", res)
                }
            }

            for _, x := range res {
                collected = append(collected, x.Path)
            }
            sort.Strings(collected)

            if !equalPathArrays(collected, []string{ "metadata.json", "stuff/metadata.json", "stuff/other.json", "whee/other.json" }, to_add) {
                t.Fatalf("search results are not as expected %v", collected)
            }

            // Checking that it works even after we've exhausted all records.
            options.PageLimit = 2
            last_res = res[len(res) - 1]
            if mode == "path" {
                options.Scroll = &queryScroll{ Path: last_res.Path }
            } else {
                options.Scroll = &queryScroll{ Time: last_res.Time, Pid: last_res.Pid }
            }
            res, err = queryTokens(dbconn, nil, options)
            if err != nil {
                t.Fatalf(err.Error())
            }
            if len(res) != 0 {
                t.Fatalf("search results are not as expected %v", err)
            }
=======
        // Checking that it works even after we've exhausted all records.
        options.PageLimit = 2
        options.Scroll = &queryScroll{ Time: res[1].Time, Pid: res[1].Pid }
        res, err = queryTokens(nil, dbconn, context.Background(), options)
        if err != nil {
            t.Fatalf(err.Error())
        }
        if len(res) != 0 {
            t.Fatalf("search results are not as expected")
        }
    })

    t.Run("full", func(t *testing.T) {
        res, err := queryTokens(nil, dbconn, context.Background(), newQueryOptions())
        if err != nil {
            t.Fatalf(err.Error())
        }
        if len(res) != 4 {
            t.Fatalf("search results are not as expected")
>>>>>>> b9c92c3f
        }
    })

    t.Run("no metadata", func(t *testing.T) {
        options := newQueryOptions()

        // First, running a control.
        res, err := queryTokens(nil, dbconn, context.Background(), options)
        if err != nil {
            t.Fatalf(err.Error())
        }
        if len(res) != 4 {
            t.Fatalf("search results are not as expected")
        }
        for _, x := range res {
            if x.Metadata == nil {
                t.Error("unexpected nil metadata from default query")
            }
        }

        // Checking that metadata is skipped.
        options.IncludeMetadata = false
        res, err = queryTokens(nil, dbconn, context.Background(), options)
        if err != nil {
            t.Fatalf(err.Error())
        }
        if len(res) != 4 {
            t.Fatalf("search results are not as expected")
        }
        for _, x := range res {
            if x.Metadata != nil {
                t.Error("expected nil metadata from default query")
            }
        }
    })

    t.Run("canceled", func(t *testing.T) {
        canceled, cancelfun := context.WithCancel(context.Background())
        cancelfun()

        _, err := queryTokens(nil, dbconn, canceled, newQueryOptions())
        if err == nil || !errors.Is(err, context.Canceled) {
            t.Error("failed to cancel query request")
        }
    })
}

func TestRetrievePath(t *testing.T) {
    tmp, err := os.MkdirTemp("", "")
    if err != nil {
        t.Fatalf(err.Error())
    }
    defer os.RemoveAll(tmp)

    dbpath := filepath.Join(tmp, "db.sqlite3")
    dbconn, err := initializeDatabase(dbpath)
    if err != nil {
        t.Fatalf(err.Error())
    }
    defer dbconn.Close()

    tokr, err := newUnicodeTokenizer(false)
    if err != nil {
        t.Fatalf(err.Error())
    }

    add_options := &addDirectoryContentsOptions{ Concurrency: 2 }

    // Mocking up some contents.
    to_add := filepath.Join(tmp, "to_add")
    err = mockDirectory(to_add)
    if err != nil {
        t.Fatalf(err.Error())
    }

    comments, err := addNewDirectory(to_add, []string{ "metadata.json", "other.json" }, "myself", tokr, dbconn, context.Background(), add_options)
    if err != nil {
        t.Fatalf(err.Error())
    }
    if len(comments) > 0 {
        t.Fatalf("unexpected comments from the directory addition %v", comments)
    }

    self, err := user.Current()
    if err != nil {
        t.Fatal(err)
    }

    t.Run("ok with metadata", func(t *testing.T) {
        res, err := retrievePath(filepath.Join(to_add, "metadata.json"), true, dbconn, context.Background())
        if err != nil {
            t.Fatal(err)
        }
        if res == nil {
            t.Fatal("should have found one matching path")
        }
        if res.User != self.Username || res.Time == 0 {
            t.Fatal("unexpected results for time and user")
        }
        meta := string(res.Metadata)
        if !strings.HasPrefix(meta, "{") || !strings.HasSuffix(meta, "}") {
            t.Fatal("expected a JSON object in the metadata")
        }
    })

    t.Run("ok without metadata", func(t *testing.T) {
        res, err := retrievePath(filepath.Join(to_add, "metadata.json"), false, dbconn, context.Background())
        if err != nil {
            t.Fatal(err)
        }
        if res == nil {
            t.Fatal("should have found one matching path")
        }
        if res.User != self.Username || res.Time == 0 {
            t.Fatal("unexpected results for time and user")
        }
        if res.Metadata != nil {
            t.Fatal("expected metadata to be ignored")
        }
    })

    t.Run("missing", func(t *testing.T) {
        res, err := retrievePath("missing.json", false, dbconn, context.Background())
        if err != nil {
            t.Fatal(err)
        }
        if res != nil {
            t.Fatal("should not have matched anything")
        }
    })

    t.Run("canceled", func(t *testing.T) {
        canceled, cancelfun := context.WithCancel(context.Background())
        cancelfun()

        _, err := retrievePath("foobar.json", false, dbconn, canceled)
        if err == nil || !errors.Is(err, context.Canceled) {
            t.Error("failed to cancel path retrieval request")
        }
    })
}

func TestListRegisteredDirectories(t *testing.T) {
    tmp, err := os.MkdirTemp("", "")
    if err != nil {
        t.Fatalf(err.Error())
    }
    defer os.RemoveAll(tmp)

    dbpath := filepath.Join(tmp, "db.sqlite3")
    dbconn, err := initializeDatabase(dbpath)
    if err != nil {
        t.Fatalf(err.Error())
    }
    defer dbconn.Close()

    tokr, err := newUnicodeTokenizer(false)
    if err != nil {
        t.Fatalf(err.Error())
    }

    add_options := &addDirectoryContentsOptions{ Concurrency: 2 }

    // Mocking up some contents.
    for _, name := range []string{ "foo", "bar" } {
        to_add := filepath.Join(tmp, name)
        err = mockDirectory(to_add)
        if err != nil {
            t.Fatalf(err.Error())
        }

        comments, err := addNewDirectory(to_add, []string{ "metadata.json", "other.json" }, name + "_user", tokr, dbconn, context.Background(), add_options)
        if err != nil {
            t.Fatalf(err.Error())
        }
        if len(comments) > 0 {
            t.Fatalf("unexpected comments from the directory addition %v", comments)
        }
    }

    t.Run("basic", func(t *testing.T) {
        options := listRegisteredDirectoriesOptions{}
        out, err := listRegisteredDirectories(dbconn, context.Background(), options)
        if err != nil {
            t.Fatal(err)
        }
        if len(out) != 2 {
            t.Fatal("should have found two matching paths")
        }

        for i := 0; i < 2; i++ {
            name := "bar"
            if i == 1 {
                name = "foo"
            }

            if out[i].User != name + "_user" || filepath.Base(out[i].Path) != name || out[i].Time == 0 {
                t.Fatalf("unexpected entry for path %d; %v", i, out[i])
            }

            var payload []string
            err = json.Unmarshal(out[0].Names, &payload)
            if err != nil {
                t.Fatalf("failed to unmashal names; %v", string(out[0].Names))
            }

            if len(payload) != 2 || payload[0] != "metadata.json" || payload[1] != "other.json" {
                t.Fatalf("unexpected value for names; %v", payload)
            }
        }
    })

    t.Run("filtered on user", func(t *testing.T) {
        options := listRegisteredDirectoriesOptions{}
        desired := "bar_user"
        options.User = &desired
        out, err := listRegisteredDirectories(dbconn, context.Background(), options)
        if err != nil {
            t.Fatal(err)
        }
        if len(out) != 1 {
            t.Fatal("should have found one matching path")
        }
        if out[0].User != desired {
            t.Fatalf("unexpected entry %v", out[0])
        }

        desired = "bar_user2"
        options.User = &desired
        out, err = listRegisteredDirectories(dbconn, context.Background(), options)
        if err != nil {
            t.Fatal(err)
        }
        if len(out) != 0 {
            t.Fatal("should have found no matching paths")
        }
    })

    t.Run("filtered on contains_path", func(t *testing.T) {
        options := listRegisteredDirectoriesOptions{}

        desired := filepath.Join(tmp, "bar")
        options.ContainsPath = &desired

        out, err := listRegisteredDirectories(dbconn, context.Background(), options)
        if err != nil {
            t.Fatal(err)
        }
        if len(out) != 1 {
            t.Fatal("should have found one matching path")
        }
        if out[0].Path != desired {
            t.Fatalf("unexpected entry %v", out[0])
        }

        desired = filepath.Join(filepath.Dir(tmp))
        options.ContainsPath = &desired
        out, err = listRegisteredDirectories(dbconn, context.Background(), options)
        if err != nil {
            t.Fatal(err)
        }
        if len(out) != 0 {
            t.Fatal("should have found no matching paths")
        }
    })

    t.Run("filtered on has_prefix", func(t *testing.T) {
        options := listRegisteredDirectoriesOptions{}
        options.PathPrefix = &tmp

        out, err := listRegisteredDirectories(dbconn, context.Background(), options)
        if err != nil {
            t.Fatal(err)
        }
        if len(out) != 2 {
            t.Fatal("should have found two matching paths")
        }

        absent := tmp + "_asdasd"
        options.PathPrefix = &absent
        out, err = listRegisteredDirectories(dbconn, context.Background(), options)
        if err != nil {
            t.Fatal(err)
        }
        if len(out) != 0 {
            t.Fatal("should have found no matching paths")
        }
    })

    t.Run("filtered on within_path", func(t *testing.T) {
        // Basic checks to see what we pick up or don't.
        {
            options := listRegisteredDirectoriesOptions{}
            options.WithinPath = &tmp

            out, err := listRegisteredDirectories(dbconn, context.Background(), options)
            if err != nil {
                t.Fatal(err)
            }
            if len(out) != 2 {
                t.Fatal("should have found two matching paths")
            }

            absent := tmp + "_asdasd"
            options.WithinPath = &absent
            out, err = listRegisteredDirectories(dbconn, context.Background(), options)
            if err != nil {
                t.Fatal(err)
            }
            if len(out) != 0 {
                t.Fatal("should have found no matching paths")
            }
        }

        // Adding a 'fo' directory, and checking that we don't pick up 'foo'.
        {
            to_add := filepath.Join(tmp, "fo")
            err = mockDirectory(to_add)
            if err != nil {
                t.Fatalf(err.Error())
            }
            comments, err := addNewDirectory(to_add, []string{ "metadata.json", "other.json" }, "fo_user", tokr, dbconn, context.Background(), add_options)
            if err != nil {
                t.Fatalf(err.Error())
            }
            defer deleteDirectory(to_add, dbconn, context.Background())
            if len(comments) > 0 {
                t.Fatalf("unexpected comments from the directory addition %v", comments)
            }

            options := listRegisteredDirectoriesOptions{}
            options.WithinPath = &to_add
            out, err := listRegisteredDirectories(dbconn, context.Background(), options)
            if err != nil {
                t.Fatal(err)
            }
            if len(out) != 1 || filepath.Base(out[0].Path) != "fo" {
                t.Fatal("should have found a single matching path")
            }

            // Checking foo as a control.
            control := filepath.Join(tmp, "foo")
            options.WithinPath = &control
            out, err = listRegisteredDirectories(dbconn, context.Background(), options)
            if err != nil {
                t.Fatal(err)
            }
            if len(out) != 1 || filepath.Base(out[0].Path) != "foo" {
                t.Fatal("should have found a single matching path")
            }
        }
    })

    t.Run("filtered on existence", func(t *testing.T) {
        // Registering a directory that we delete immediately.
        to_add := filepath.Join(tmp, "transient")
        {
            err = mockDirectory(to_add)
            if err != nil {
                t.Fatalf(err.Error())
            }
            comments, err := addNewDirectory(to_add, []string{ "metadata.json", "other.json" }, "myself", tokr, dbconn, context.Background(), add_options)
            if err != nil {
                t.Fatalf(err.Error())
            }
            defer deleteDirectory(to_add, dbconn, context.Background()) // resetting the DB for subsequent subtests.
            if len(comments) > 0 {
                t.Fatalf("unexpected comments from the directory addition %v", comments)
            }
            err = os.RemoveAll(to_add)
            if err != nil {
                t.Fatal(err)
            }
        }

        exists := "true"
        options := listRegisteredDirectoriesOptions{}
        options.Exists = &exists
        out, err := listRegisteredDirectories(dbconn, context.Background(), options)
        if err != nil {
            t.Fatal(err)
        }
        if len(out) != 2 || filepath.Base(out[0].Path) == "transient" || filepath.Base(out[1].Path) == "transient" {
            t.Errorf("should have found 4 matching paths; %v", out)
        }

        exists = "false"
        options.Exists = &exists
        out, err = listRegisteredDirectories(dbconn, context.Background(), options)
        if err != nil {
            t.Fatal(err)
        }
        if len(out) != 1 || filepath.Base(out[0].Path) != "transient" {
            t.Errorf("should have found 2 matching paths; %v", out)
        }

        // Repeating this options after adding a file there; this is not a
        // directory and so the path is still considered absent.
        err = os.WriteFile(to_add, []byte{}, 0644)
        if err != nil {
            t.Fatal(err)
        }
        out, err = listRegisteredDirectories(dbconn, context.Background(), options)
        if err != nil {
            t.Fatal(err)
        }
        if len(out) != 1 || filepath.Base(out[0].Path) != "transient" {
            t.Errorf("should have found 2 matching paths; %v", out)
        }

        // Checking that 'any' queries work as expected.
        exists = "any"
        options.Exists = &exists
        out, err = listRegisteredDirectories(dbconn, context.Background(), options)
        if err != nil {
            t.Fatal(err)
        }
        if len(out) != 3 {
            t.Error("should have found 3 matching paths")
        }

        options.Exists = nil
        out, err = listRegisteredDirectories(dbconn, context.Background(), options)
        if err != nil {
            t.Fatal(err)
        }
        if len(out) != 3 {
            t.Error("should have found 3 matching paths")
        }
    })

    t.Run("scroll", func(t *testing.T) {
        options := listRegisteredDirectoriesOptions{ PageLimit: 1 }
        out, err := listRegisteredDirectories(dbconn, context.Background(), options)
        if err != nil {
            t.Fatal(err)
        }
        if len(out) != 1 {
            t.Fatal("should have found one path")
        }

        options.Scroll = &listRegisteredDirectoriesScroll{ Did: out[0].Did, Time: out[0].Time }
        out2, err := listRegisteredDirectories(dbconn, context.Background(), options)
        if err != nil {
            t.Fatal(err)
        }
        if len(out2) != 1 {
            t.Fatal("should have found one path")
        }
        if out[0].Path == out2[0].Path {
            t.Error("should have gotten different paths from the scroll")
        }

        options.Scroll = &listRegisteredDirectoriesScroll{ Did: out2[0].Did, Time: out2[0].Time }
        out3, err := listRegisteredDirectories(dbconn, context.Background(), options)
        if err != nil {
            t.Fatal(err)
        }
        if len(out3) != 0 {
            t.Fatal("should have found no more paths at the end of the scroll")
        }
    })

    t.Run("canceled", func(t *testing.T) {
        canceled, cancelfun := context.WithCancel(context.Background())
        cancelfun()

        _, err := listRegisteredDirectories(dbconn, canceled, listRegisteredDirectoriesOptions{})
        if err == nil || !errors.Is(err, context.Canceled) {
            t.Error("failed to cancel path retrieval request")
        }
    })
}

func TestIsDirectoryRegistered(t *testing.T) {
    tmp, err := os.MkdirTemp("", "")
    if err != nil {
        t.Fatalf(err.Error())
    }
    defer os.RemoveAll(tmp)

    dbpath := filepath.Join(tmp, "db.sqlite3")
    dbconn, err := initializeDatabase(dbpath)
    if err != nil {
        t.Fatalf(err.Error())
    }
    defer dbconn.Close()

    tokr, err := newUnicodeTokenizer(false)
    if err != nil {
        t.Fatalf(err.Error())
    }

    add_options := &addDirectoryContentsOptions{ Concurrency: 2 }

    // Mocking up some contents.
    to_add := filepath.Join(tmp, "to_add")
    err = mockDirectory(to_add)
    if err != nil {
        t.Fatalf(err.Error())
    }

    comments, err := addNewDirectory(to_add, []string{ "metadata.json", "other.json" }, "myself", tokr, dbconn, context.Background(), add_options)
    if err != nil {
        t.Fatalf(err.Error())
    }
    if len(comments) > 0 {
        t.Fatalf("unexpected comments from the directory addition %v", comments)
    }

    t.Run("present", func(t *testing.T) {
        found, err := isDirectoryRegistered(to_add, dbconn, context.Background())
        if err != nil {
            t.Fatal(err)
        }
        if !found {
            t.Fatal("should have found one matching path")
        }

        found, err = isDirectoryRegistered(filepath.Join(to_add, "stuff"), dbconn, context.Background())
        if err != nil {
            t.Fatal(err)
        }
        if !found {
            t.Fatal("should have found one matching path")
        }

        found, err = isDirectoryRegistered(to_add, dbconn, context.Background())
        if err != nil {
            t.Fatal(err)
        }
        if !found {
            t.Fatal("should have found one matching path")
        }
    })

    t.Run("absent", func(t *testing.T) {
        found, err := isDirectoryRegistered(tmp, dbconn, context.Background())
        if err != nil {
            t.Fatal(err)
        }
        if found {
            t.Fatal("should not have found a matching path")
        }
    })

    t.Run("canceled", func(t *testing.T) {
        canceled, cancelfun := context.WithCancel(context.Background())
        cancelfun()

        _, err := isDirectoryRegistered(tmp, dbconn, canceled)
        if err == nil || !errors.Is(err, context.Canceled) {
            t.Error("failed to cancel path retrieval request")
        }
    })
}

func TestFetchRegisteredDirectoryNames(t *testing.T) {
    tmp, err := os.MkdirTemp("", "")
    if err != nil {
        t.Fatalf(err.Error())
    }
    defer os.RemoveAll(tmp)

    dbpath := filepath.Join(tmp, "db.sqlite3")
    dbconn, err := initializeDatabase(dbpath)
    if err != nil {
        t.Fatalf(err.Error())
    }
    defer dbconn.Close()

    tokr, err := newUnicodeTokenizer(false)
    if err != nil {
        t.Fatalf(err.Error())
    }

    add_options := &addDirectoryContentsOptions{ Concurrency: 10 }

    to_add := filepath.Join(tmp, "liella")
    err = mockDirectory(to_add)
    if err != nil {
        t.Fatalf(err.Error())
    }

    comments, err := addNewDirectory(to_add, []string{ "metadata.json", "other.json" }, "aaron", tokr, dbconn, context.Background(), add_options)
    if err != nil {
        t.Fatalf(err.Error())
    }
    if len(comments) > 0 {
        t.Fatalf("unexpected comments from the directory addition %v", comments)
    }

    t.Run("basic", func(t *testing.T) {
        out, err := fetchRegisteredDirectoryNames(to_add, dbconn, context.Background())
        if err != nil {
            t.Fatal(err)
        }
        if len(out) != 2 || out[0] != "metadata.json" || out[1] != "other.json" {
            t.Fatalf("unexpected names for the registered directory")
        }

        out, err = fetchRegisteredDirectoryNames(filepath.Join(tmp, "margarete"), dbconn, context.Background())
        if err != nil {
            t.Fatal(err)
        }
        if len(out) != 0 {
            t.Fatalf("unexpected names for a non-registered directory")
        }
    })

    t.Run("canceled", func(t *testing.T) {
        canceled, cancelfun := context.WithCancel(context.Background())
        cancelfun()

        _, err := fetchRegisteredDirectoryNames(to_add, dbconn, canceled)
        if err == nil || !errors.Is(err, context.Canceled) {
            t.Error("failed to cancel directory names request")
        }
    })
}

func TestInitializeReadOnlyDatabase(t *testing.T) {
    tmp, err := os.MkdirTemp("", "")
    if err != nil {
        t.Fatal(err)
    }
    defer os.RemoveAll(tmp)

    dbpath := filepath.Join(tmp, "db.sqlite3")
    dbconn, err := initializeDatabase(dbpath)
    if err != nil {
        t.Fatal(err)
    }
    defer dbconn.Close()

    tokr, err := newUnicodeTokenizer(false)
    if err != nil {
        t.Fatal(err)
    }

    add_options := &addDirectoryContentsOptions{ Concurrency: 10 }

    // Mocking up some contents.
    to_add := filepath.Join(tmp, "to_add")
    err = mockDirectory(to_add)
    if err != nil {
        t.Fatal(err)
    }

    // Checking that we can't write through a read-only connection.
    ro_dbconn, err := initializeReadOnlyDatabase(dbpath)
    if err != nil {
        t.Fatal(err)
    }
    defer ro_dbconn.Close()

    _, err = addNewDirectory(to_add, []string{ "metadata.json", "other.json" }, "myself", tokr, ro_dbconn, context.Background(), add_options)
    if err == nil || strings.Index(err.Error(), "read-only") >= 0 {
        t.Error("expected a failure to modify the database through read-only connection")
    }

    // Adding it as a negative control.
    comments, err := addNewDirectory(to_add, []string{ "metadata.json", "other.json" }, "myself", tokr, dbconn, context.Background(), add_options)
    if err != nil {
        t.Fatal(err)
    }
    if len(comments) > 0 {
        t.Fatalf("unexpected comments from the directory addition %v", comments)
    }

    // Checking that we can still read from this.
    found, err := isDirectoryRegistered(to_add, ro_dbconn, context.Background())
    if err != nil {
        t.Fatal(err)
    }
    if !found {
        t.Error("failed to find the newly added directory through a read-only connection")
    }
}

func TestTokenizePathField(t *testing.T) {
    tmp, err := os.MkdirTemp("", "")
    if err != nil {
        t.Fatalf(err.Error())
    }
    defer os.RemoveAll(tmp)

    tokr, err := newUnicodeTokenizer(false)
    if err != nil {
        t.Fatalf(err.Error())
    }

    dbpath := filepath.Join(tmp, "db.sqlite3")

    validateTokenPaths := func(dbconn *sql.DB, t *testing.T, tokens []string, field string, dirname string) {
        expected_paths := []string{
            dirname + "/metadata.json",
            dirname + "/stuff/metadata.json",
        }

        for _, token := range tokens {
            rows, err := dbconn.Query(`SELECT paths.path FROM links
INNER JOIN paths ON paths.pid = links.pid
INNER JOIN tokens ON tokens.tid = links.tid
INNER JOIN fields ON fields.fid = links.fid
WHERE tokens.token = ? AND fields.field = ?`, 
                token,
                field,
            )
            if err != nil {
                t.Fatal(err)
            }

            all_paths := []string{}
            for rows.Next() {
                var path string
                err = rows.Scan(&path)
                if err != nil {
                    t.Fatal(err)
                }
                rel, err := filepath.Rel(tmp, path)
                if err != nil {
                    t.Fatal(err)
                }
                all_paths = append(all_paths, rel)
            }

            sort.Strings(all_paths)
            if !equalStringArrays(all_paths, expected_paths) {
                t.Errorf("expected path components to be correctly tokenized; %v", all_paths)
            }
        }
    }

    t.Run("add", func(t *testing.T) {
        dbconn, err := initializeDatabase(dbpath)
        if err != nil {
            t.Fatalf(err.Error())
        }
        defer dbconn.Close()
        defer os.Remove(dbpath)

        dirname := "asdasd_qwerty"
        to_add := filepath.Join(tmp, dirname)
        err = mockDirectory(to_add)
        if err != nil {
            t.Fatal(err)
        }

        // Checking that path is not tokenized by default.
        cur_add_options := &addDirectoryContentsOptions{ Concurrency: 2 }
        comments, err := addNewDirectory(to_add, []string{ "metadata.json" }, "myself", tokr, dbconn, context.Background(), cur_add_options)
        if err != nil {
            t.Fatal(err)
        }
        if len(comments) > 0 {
            t.Fatalf("unexpected comments from the directory addition %v", comments)
        }

        found, err := listPaths(dbconn, to_add)
        if err != nil {
            t.Fatal(err)
        }
        if len(found) != 2 {
            t.Error("should have indexed exactly two documents")
        }

        res := dbconn.QueryRow(`SELECT COUNT(*) FROM links
INNER JOIN paths ON paths.pid = links.pid
INNER JOIN tokens ON tokens.tid = links.tid
INNER JOIN fields ON fields.fid = links.fid
WHERE tokens.token = ?`, 
            "asdasd" ,
        )
        count := 0
        err = res.Scan(&count)
        if err != nil {
            t.Fatal(err)
        }
        if count > 0 {
            t.Error("expected no search hits for tokenized path")
        }

        err = deleteDirectory(to_add, dbconn, context.Background()) 
        if err != nil {
            t.Fatal(err)
        }

        // Trying again with path tokenization enabled.
        cur_add_options.PathField = "__path__"
        comments, err = addNewDirectory(to_add, []string{ "metadata.json" }, "myself", tokr, dbconn, context.Background(), cur_add_options)
        if err != nil {
            t.Fatal(err)
        }
        if len(comments) > 0 {
            t.Fatalf("unexpected comments from the directory addition %v", comments)
        }

        validateTokenPaths(dbconn, t, []string{ "asdasd", "qwerty" }, "__path__", "asdasd_qwerty")
    })

    t.Run("update", func(t *testing.T) {
        dbconn, err := initializeDatabase(dbpath)
        if err != nil {
            t.Fatalf(err.Error())
        }
        defer dbconn.Close()
        defer os.Remove(dbpath)

        dirname := filepath.Join("alpha", "bravo")
        to_add := filepath.Join(tmp, dirname)
        err = os.MkdirAll(to_add, 0755)
        if err != nil {
            t.Fatal(err)
        }

        cur_add_options := &addDirectoryContentsOptions{ Concurrency: 2, PathField: "__blah__" }
        comments, err := addNewDirectory(to_add, []string{ "metadata.json" }, "myself", tokr, dbconn, context.Background(), cur_add_options)
        if err != nil {
            t.Fatal(err)
        }
        if len(comments) > 0 {
            t.Fatalf("unexpected comments from the directory addition %v", comments)
        }

        found, err := listPaths(dbconn, to_add)
        if err != nil {
            t.Fatal(err)
        }
        if len(found) > 0 {
            t.Error("should not have found anything in an empty directory")
        }

        // Updating with path tokenization enabled.
        err = mockDirectory(to_add)
        if err != nil {
            t.Fatal(err)
        }

        comments, err = updateDirectories(tokr, dbconn, context.Background(), cur_add_options)
        if err != nil {
            t.Fatal(err)
        }
        if len(comments) > 0 {
            t.Fatalf("unexpected comments from the directory addition %v", comments)
        }

        validateTokenPaths(dbconn, t, []string{ "alpha", "bravo" }, "__blah__", "alpha/bravo")
    })
}

func TestListFields(t *testing.T) {
    tmp, err := os.MkdirTemp("", "")
    if err != nil {
        t.Fatalf(err.Error())
    }
    defer os.RemoveAll(tmp)

    dbpath := filepath.Join(tmp, "db.sqlite3")
    dbconn, err := initializeDatabase(dbpath)
    if err != nil {
        t.Fatalf(err.Error())
    }
    defer dbconn.Close()

    tokr, err := newUnicodeTokenizer(false)
    if err != nil {
        t.Fatalf(err.Error())
    }

    add_options := &addDirectoryContentsOptions{ Concurrency: 10 }

    to_add := filepath.Join(tmp, "liella")
    err = mockDirectory(to_add)
    if err != nil {
        t.Fatalf(err.Error())
    }

    comments, err := addNewDirectory(to_add, []string{ "metadata.json", "other.json" }, "aaron", tokr, dbconn, context.Background(), add_options)
    if err != nil {
        t.Fatalf(err.Error())
    }
    if len(comments) > 0 {
        t.Fatalf("unexpected comments from the directory addition %v", comments)
    }

    t.Run("simple", func (t *testing.T) {
        options := listFieldsOptions{}
        out, err := listFields(dbconn, context.Background(), options)
        if err != nil {
            t.Fatal(err)
        }

        expected := map[string]bool{ "bar.breed": false, "favorites": false, "category.iyashikei": false }
        increasing := true
        last := ""
        for _, x := range out {
            _, ok := expected[x.Field]
            if ok {
                expected[x.Field] = true
            }
            if last != "" && x.Field <= last {
                increasing = false
            }
            last = x.Field
        }

        for f, val := range expected {
            if !val {
                t.Errorf("failed to find '%s' in the fields; %v", f, out)
            }
        }
        if !increasing {
            t.Errorf("field should be sorted in increasing order; %v", out)
        }
    })

    t.Run("count", func (t *testing.T) {
        options := listFieldsOptions{ Count: true }
        out, err := listFields(dbconn, context.Background(), options)
        if err != nil {
            t.Fatal(err)
        }

        expected := map[string]bool{ "bar.breed": false, "favorites": false, "category.iyashikei": false }
        increasing := true
        last := ""
        for _, x := range out {
            _, ok := expected[x.Field]
            if ok {
                if *(x.Count) != 1 {
                    t.Errorf("expected a count of 1 for %s, got %d instead", x.Field, *(x.Count))
                }
                expected[x.Field] = true
            }
            if last != "" && x.Field <= last {
                increasing = false
            }
            last = x.Field
        }

        for f, val := range expected {
            if !val {
                t.Errorf("failed to find '%s' in the fields; %v", f, out)
            }
        }
        if !increasing {
            t.Errorf("field should be sorted in increasing order; %v", out)
        }
    })

    t.Run("scroll", func (t *testing.T) {
        options := listFieldsOptions{ PageLimit: 2 }
        out, err := listFields(dbconn, context.Background(), options)
        if err != nil {
            t.Fatal(err)
        }

        // Page limit works as expected.
        expected := map[string]bool{}
        if len(out) != 2 {
            t.Error("expected exactly two fields when limiting to 2")
        }
        for _, x := range out {
            expected[x.Field] = true
        }
        for _, field := range []string{ "anime", "bar.breed" } {
            if _, ok := expected[field]; !ok {
                t.Errorf("expected the '%s' field; %v", field, expected)
            }
        }

        // Scroll picks up from where we were before.
        options.Scroll = &listFieldsScroll{ Field: out[len(out) - 1].Field }
        out, err = listFields(dbconn, context.Background(), options)
        if err != nil {
            t.Fatal(err)
        }
        if len(out) != 2 {
            t.Error("expected exactly two fields when limiting to 2")
        }
        for _, x := range out {
            if _, ok := expected[x.Field]; ok {
                t.Errorf("unexpected duplicate field %s", x.Field)
            }
            expected[x.Field] = true
        }
        for _, field := range []string{ "bar.cost", "bar.type" } {
            if _, ok := expected[field]; !ok {
                t.Errorf("expected the '%s' field; %v", field, expected)
            }
        }

        // Works okay with count=true.
        options.Count = true
        options.Scroll = &listFieldsScroll{ Field: out[len(out) - 1].Field }
        out, err = listFields(dbconn, context.Background(), options)
        if err != nil {
            t.Fatal(err)
        }
        if len(out) != 2 {
            t.Error("expected exactly two fields when limiting to 2")
        }
        for _, x := range out {
            if _, ok := expected[x.Field]; ok {
                t.Errorf("unexpected duplicate field; %s", x.Field)
            }
            if *(x.Count) != 1 {
                t.Errorf("expected a count of 1 for %s, got %d instead", x.Field, *(x.Count))
            }
            expected[x.Field] = true
        }
        for _, field := range []string{ "category.nsfw", "category.iyashikei" } {
            if _, ok := expected[field]; !ok {
                t.Errorf("expected the '%s' field; %v", field, expected)
            }
        }
    })

    t.Run("pattern", func (t *testing.T) {
        pattern := "category.*"
        options := listFieldsOptions{ Pattern: &pattern }
        out, err := listFields(dbconn, context.Background(), options)
        if err != nil {
            t.Fatal(err)
        }

        expected := map[string]bool{ "category.iyashikei": false, "category.nsfw": false }
        for _, x := range out {
            if _, ok := expected[x.Field]; !ok {
                t.Errorf("unexpected field after pattern restriction %v", x.Field)
            }
            expected[x.Field] = true
        }
        for f, val := range expected {
            if !val {
                t.Errorf("failed to find '%s' in the fields; %v", f, out)
            }
        }

        // Works in conjunction with count = true.
        options.Count = true
        out, err = listFields(dbconn, context.Background(), options)
        expected = map[string]bool{ "category.iyashikei": false, "category.nsfw": false }
        for _, x := range out {
            _, ok := expected[x.Field]
            if !ok {
                t.Errorf("unexpected field after pattern restriction %v", x.Field)
            }
            if *(x.Count) != 1 {
                t.Errorf("expected a count of 1 for %s, got %d instead", x.Field, *(x.Count))
            }
            expected[x.Field] = true
        }
        for f, val := range expected {
            if !val {
                t.Errorf("failed to find '%s' in the fields; %v", f, out)
            }
        }
    })

    t.Run("canceled", func(t *testing.T) {
        canceled, cancelfun := context.WithCancel(context.Background())
        cancelfun()

        _, err := listFields(dbconn, canceled, listFieldsOptions{})
        if err == nil || !errors.Is(err, context.Canceled) {
            t.Error("failed to cancel list fields request")
        }
    })
}

func TestListTokens(t *testing.T) {
    tmp, err := os.MkdirTemp("", "")
    if err != nil {
        t.Fatalf(err.Error())
    }
    defer os.RemoveAll(tmp)

    dbpath := filepath.Join(tmp, "db.sqlite3")
    dbconn, err := initializeDatabase(dbpath)
    if err != nil {
        t.Fatalf(err.Error())
    }
    defer dbconn.Close()

    tokr, err := newUnicodeTokenizer(false)
    if err != nil {
        t.Fatalf(err.Error())
    }

    add_options := &addDirectoryContentsOptions{ Concurrency: 10 }

    to_add := filepath.Join(tmp, "liella")
    err = mockDirectory(to_add)
    if err != nil {
        t.Fatalf(err.Error())
    }

    comments, err := addNewDirectory(to_add, []string{ "metadata.json", "other.json" }, "aaron", tokr, dbconn, context.Background(), add_options)
    if err != nil {
        t.Fatalf(err.Error())
    }
    if len(comments) > 0 {
        t.Fatalf("unexpected comments from the directory addition %v", comments)
    }

    t.Run("simple", func (t *testing.T) {
        options := listTokensOptions{}
        out, err := listTokens(dbconn, context.Background(), options)
        if err != nil {
            t.Fatal(err)
        }

        found := map[string]bool{}
        increasing := true
        last := ""
        for _, x := range out {
            if _, ok := found[x.Token]; ok {
                t.Errorf("duplicate token returned %s", x.Token)
            } else {
                found[x.Token] = true
            }
            if last != "" && x.Token <= last {
                increasing = false
            }
            last = x.Token
        }

        for _, expected := range []string{ "aaron", "hoshino", "biyori" } {
            if _, ok := found[expected]; !ok {
                t.Errorf("failed to find '%s' in the tokens; %v", expected, out)
            }
        }
        if !increasing {
            t.Errorf("token should be sorted in increasing order; %v", out)
        }
    })

    t.Run("count", func (t *testing.T) {
        options := listTokensOptions{ Count: true }
        out, err := listTokens(dbconn, context.Background(), options)
        if err != nil {
            t.Fatal(err)
        }

        found := map[string]int64{}
        increasing := true
        last := ""
        for _, x := range out {
            if _, ok := found[x.Token]; ok {
                t.Errorf("duplicate token %s", x.Token)
            } else {
                found[x.Token] = *(x.Count)
            }
            if last != "" && x.Token <= last {
                increasing = false
                t.Log(x.Token) 
            }
            last = x.Token
        }

        expected := map[string]int64{ "akari": 1, "yuru": 2, "lamb": 2 }
        for tok, val := range expected {
            n, ok := found[tok]
            if !ok {
                t.Errorf("failed to find '%s' in the tokens; %v", tok, out)
            }
            if n != val {
                t.Errorf("expected a count of %d for %s, got %d instead", val, tok, n)
            }
        }
        if !increasing {
            t.Errorf("token should be sorted in increasing order; %v", out)
        }
    })

    t.Run("scroll", func (t *testing.T) {
        options := listTokensOptions{ PageLimit: 2 }
        out, err := listTokens(dbconn, context.Background(), options)
        if err != nil {
            t.Fatal(err)
        }

        // Page limit works as found.
        found := map[string]bool{}
        if len(out) != 2 {
            t.Error("found exactly two tokens when limiting to 2")
        }
        for _, x := range out {
            found[x.Token] = true
        }
        for _, token := range []string{ "1", "10495" } {
            if _, ok := found[token]; !ok {
                t.Errorf("found the '%s' token; %v", token, found)
            }
        }

        // Scroll picks up from where we were before.
        options.Scroll = &listTokensScroll{ Token: out[len(out) - 1].Token }
        out, err = listTokens(dbconn, context.Background(), options)
        if err != nil {
            t.Fatal(err)
        }
        if len(out) != 2 {
            t.Error("found exactly two tokens when limiting to 2")
        }
        for _, x := range out {
            _, ok := found[x.Token]
            if ok {
                t.Error("unfound duplicate token")
            }
            found[x.Token] = true
        }
        for _, token := range []string{ "5", "a" } {
            if _, ok := found[token]; !ok {
                t.Errorf("found the '%s' token; %v", token, found)
            }
        }

        // Works okay with count=true.
        options.Count = true
        options.Scroll = &listTokensScroll{ Token: out[len(out) - 1].Token }
        out, err = listTokens(dbconn, context.Background(), options)
        if err != nil {
            t.Fatal(err)
        }
        if len(out) != 2 {
            t.Error("found exactly two tokens when limiting to 2")
        }
        for _, x := range out {
            _, ok := found[x.Token]
            if ok {
                t.Errorf("unfound duplicate token; %v", x.Token)
            }
            if *(x.Count) != 1 {
                t.Errorf("found a count of 1 for %s, got %d instead", x.Token, *(x.Count))
            }
            found[x.Token] = true
        }
        for _, token := range []string{ "aaron", "akari" } {
            if _, ok := found[token]; !ok {
                t.Errorf("found the '%s' token; %v", token, found)
            }
        }
    })

    t.Run("pattern", func (t *testing.T) {
        pattern := "a?*"
        options := listTokensOptions{ Pattern: &pattern }
        out, err := listTokens(dbconn, context.Background(), options)
        if err != nil {
            t.Fatal(err)
        }

        expected := []string{ "aaron", "akari", "akaza" }
        if len(out) != len(expected) {
            t.Fatalf("unexpected length of output %v", out)
        }
        for i, x := range out {
            if x.Token != expected[i] {
                t.Errorf("unexpected field after pattern restriction %v", x.Token)
            }
        }

        // Works in conjunction with count = true.
        options.Count = true
        out, err = listTokens(dbconn, context.Background(), options)
        for i, x := range out {
            if x.Token != expected[i] {
                t.Errorf("unexpected field after pattern restriction %v", x.Token)
            }
            if *(x.Count) != 1 {
                t.Errorf("expected a count of 1 for %s, got %d instead", x.Token, *(x.Count))
            }
        }
    })

    t.Run("field", func (t *testing.T) {
        t.Run("wildcard", func(t *testing.T) {
            field := "characters*"
            options := listTokensOptions{ Field: &field }
            out, err := listTokens(dbconn, context.Background(), options)
            if err != nil {
                t.Fatal(err)
            }
            expected := []string{ "akari", "akaza", "hoshino", "kyouko" }
            if len(out) != len(expected) {
                t.Fatalf("unexpected length of output %v", out)
            }
            for i, x := range out {
                if x.Token != expected[i] {
                    t.Errorf("unexpected field after pattern restriction %v", x.Token)
                }
            }
        })

        t.Run("no wildcard", func(t *testing.T) {
            field := "characters.first"
            options := listTokensOptions{ Field: &field }
            out, err := listTokens(dbconn, context.Background(), options)
            if err != nil {
                t.Fatal(err)
            }
            expected := []string{ "akari", "hoshino" }
            if len(out) != len(expected) {
                t.Fatalf("unexpected length of output %v", out)
            }
            for i, x := range out {
                if x.Token != expected[i] {
                    t.Errorf("unexpected field after pattern restriction %v", x.Token)
                }
            }
        })

        t.Run("count", func(t *testing.T) {
            field := "characters*"
            options := listTokensOptions{ Field: &field, Count: true }
            out, err := listTokens(dbconn, context.Background(), options)
            if err != nil {
                t.Fatal(err)
            }
            expected := []string{ "akari", "akaza", "hoshino", "kyouko" }
            if len(out) != len(expected) {
                t.Fatalf("unexpected length of output %v", out)
            }
            for i, x := range out {
                if x.Token != expected[i] {
                    t.Errorf("unexpected field after pattern restriction %v", x.Token)
                }
                if *(x.Count) != 1 {
                    t.Errorf("expected a count of 1 for %s, got %d instead", x.Token, *(x.Count))
                }
            }
        })

        t.Run("multiple options", func(t *testing.T) {
            field := "*a*i*e" // match 'anime' and 'favorites'
            pattern := "yuru*" // match yuru only
            options := listTokensOptions{ Field: &field, Pattern: &pattern } // multiple WHERE conditions being applied here.
            out, err := listTokens(dbconn, context.Background(), options)
            if err != nil {
                t.Fatal(err)
            }
            expected := []string{ "yuru" } // check that 'yuru' only appears once, despite the inner join.
            if len(out) != len(expected) {
                t.Fatalf("unexpected length of output %v", out)
            }
            for i, x := range out {
                if x.Token != expected[i] {
                    t.Errorf("unexpected field after pattern restriction %v", x.Token)
                }
            }
        })
    })

    t.Run("canceled", func(t *testing.T) {
        canceled, cancelfun := context.WithCancel(context.Background())
        cancelfun()

        _, err := listTokens(dbconn, canceled, listTokensOptions{})
        if err == nil || !errors.Is(err, context.Canceled) {
            t.Error("failed to cancel list fields request")
        }
    })
}<|MERGE_RESOLUTION|>--- conflicted
+++ resolved
@@ -1904,24 +1904,13 @@
         }
     })
 
-<<<<<<< HEAD
     t.Run("ordering", func(t *testing.T) {
         opt := newQueryOptions()
         if opt.Order.Type != queryOrderTime || opt.Order.Increasing {
             t.Errorf("unexpected defaults %v", opt.Order)
-=======
-    t.Run("scrolling", func(t *testing.T) {
-        options := newQueryOptions()
-
-        options.PageLimit = 2
-        res, err := queryTokens(nil, dbconn, context.Background(), options)
-        if err != nil {
-            t.Fatalf(err.Error())
-        }
-        if len(res) != 2 {
-            t.Fatalf("search results are not as expected")
->>>>>>> b9c92c3f
-        }
+        }
+
+        ctx := context.Background()
 
         for _, ty := range []queryOrderType{ queryOrderTime, queryOrderPath } {
             for _, inc := range []bool{ false, true } {
@@ -1929,26 +1918,13 @@
                 opt.Order.Type = ty
                 opt.Order.Increasing = inc
 
-<<<<<<< HEAD
-                res, err := queryTokens(dbconn, nil, opt)
+                res, err := queryTokens(nil, dbconn, ctx, opt)
                 if err != nil {
                     t.Fatal(err)
                 }
                 if len(res) != 4 {
                     t.Fatalf("search results are not as expected")
                 }
-=======
-        // Picking up from the last position.
-        options.PageLimit = 100
-        options.Scroll = &queryScroll{ Time: res[1].Time, Pid: res[1].Pid }
-        res, err = queryTokens(nil, dbconn, context.Background(), options)
-        if err != nil {
-            t.Fatalf(err.Error())
-        }
-        if len(res) != 2 {
-            t.Fatalf("search results are not as expected")
-        }
->>>>>>> b9c92c3f
 
                 var last_time int64
                 var last_path string
@@ -1983,14 +1959,14 @@
         for _, mode := range []string { "-time", "path" } {
             options := newQueryOptions()
             options.PageLimit = 2
-
-<<<<<<< HEAD
             if mode == "path" {
                 options.Order.Type = queryOrderPath
                 options.Order.Increasing = true
             }
 
-            res, err := queryTokens(dbconn, nil, options)
+            ctx := context.Background()
+
+            res, err := queryTokens(nil, dbconn, ctx, options)
             if err != nil {
                 t.Fatalf(err.Error())
             }
@@ -2011,7 +1987,7 @@
             } else {
                 options.Scroll = &queryScroll{ Time: last_res.Time, Pid: last_res.Pid }
             }
-            res, err = queryTokens(dbconn, nil, options)
+            res, err = queryTokens(nil, dbconn, ctx, options)
             if err != nil {
                 t.Fatal(err)
             }
@@ -2046,34 +2022,14 @@
             } else {
                 options.Scroll = &queryScroll{ Time: last_res.Time, Pid: last_res.Pid }
             }
-            res, err = queryTokens(dbconn, nil, options)
+
+            res, err = queryTokens(nil, dbconn, ctx, options)
             if err != nil {
                 t.Fatalf(err.Error())
             }
             if len(res) != 0 {
                 t.Fatalf("search results are not as expected %v", err)
             }
-=======
-        // Checking that it works even after we've exhausted all records.
-        options.PageLimit = 2
-        options.Scroll = &queryScroll{ Time: res[1].Time, Pid: res[1].Pid }
-        res, err = queryTokens(nil, dbconn, context.Background(), options)
-        if err != nil {
-            t.Fatalf(err.Error())
-        }
-        if len(res) != 0 {
-            t.Fatalf("search results are not as expected")
-        }
-    })
-
-    t.Run("full", func(t *testing.T) {
-        res, err := queryTokens(nil, dbconn, context.Background(), newQueryOptions())
-        if err != nil {
-            t.Fatalf(err.Error())
-        }
-        if len(res) != 4 {
-            t.Fatalf("search results are not as expected")
->>>>>>> b9c92c3f
         }
     })
 
