package main

import (
    "log"
    "fmt"

    "os"
    "path/filepath"
    "io"
    "io/fs"
    "syscall"

    "net/http"
    "net/url"
    "mime"

    "time"

    "encoding/json"
    "errors"
    "strings"
    "strconv"
    "database/sql"
)

func dumpJsonResponse(w http.ResponseWriter, status int, v interface{}) {
    contents, err := json.Marshal(v)
    if err != nil {
        log.Printf("failed to convert response to JSON; %v", err)
        contents = []byte("unknown")
    }

    w.Header().Set("Content-Type", "application/json")
    w.Header().Set("Access-Control-Allow-Origin", "*") // setting this for CORS.
    w.WriteHeader(status)
    _, err = w.Write(contents)
    if err != nil {
        w.WriteHeader(http.StatusInternalServerError)
        log.Printf("failed to write JSON response; %v", err)
        return
    }
}

func validatePath(path string) (string, error) { 
    if path == "" {
        return "", errors.New("'path' should be present as a non-empty string")
    }
    if !filepath.IsAbs(path) {
        return "", errors.New("'path' should be an absolute path")
    }

    // We limit ourselves to cleaning the path and no further normalization.
    // In particular, we don't try to evaluate the symbolic links as the "real"
    // path may not be consistent across the shared filesystem (e.g., due to
    // mounts onto different compute centers). So the symbolic links in the path
    // to the registered directory may be important (though once we're inside
    // a registered directory, any symbolic links are forbidden).
    return filepath.Clean(path), nil
}

func dumpErrorResponse(w http.ResponseWriter, status_code int, reason string) {
    dumpJsonResponse(w, status_code, map[string]interface{}{ "status": "ERROR", "reason": reason })
}

func dumpHttpErrorResponse(w http.ResponseWriter, err error) {
    status_code := http.StatusInternalServerError
    var http_err *httpError
    if errors.As(err, &http_err) {
        status_code = http_err.Status
    }
    dumpErrorResponse(w, status_code, err.Error())
}

func getPageLimit(params url.Values, limit_name string, upper_limit int) (int, error) {
    if !params.Has(limit_name) {
        return upper_limit, nil
    }

    limit, err := strconv.Atoi(params.Get(limit_name))
    if err != nil || limit <= 0 {
        return 0, newHttpError(http.StatusBadRequest, errors.New("invalid '" + limit_name + "'"))
    }

    if limit > upper_limit {
        return upper_limit, nil
    }

    return limit, nil
}

func encodeNextParameters(scroll_name string, scroll_value string, params url.Values, other_names []string) string {
    gathered := url.Values{ scroll_name: []string{ scroll_value } }
    for _, p := range other_names {
        if params.Has(p) {
            gathered[p] = params[p]
        }
    }
    return gathered.Encode()
}

func checkVerificationCode(path string, verifier *verificationRegistry, timeout time.Duration) (fs.FileInfo, error) {
    expected_code, ok := verifier.Pop(path)
    if !ok {
        return nil, newHttpError(http.StatusBadRequest, fmt.Errorf("no verification code available for %q", path))
    }

    // Make sure to use Lstat here, not Stat; otherwise, someone could
    // create a symlink to a file owned by someone else and pretend to be
    // that person when registering a directory.
    expected_path := filepath.Join(path, expected_code)
    code_info, err := os.Lstat(expected_path)

    // Exponential back-off up to the time limit.
    until := time.Now().Add(timeout)
    sleep := time.Duration(1 * time.Second) 
    max_sleep := time.Duration(32 * time.Second) 
    for err != nil {
        if !errors.Is(err, os.ErrNotExist) {
            return nil, fmt.Errorf("failed to inspect verification code for %q; %w", path, err)
        }

        remaining := until.Sub(time.Now())
        if remaining <= 0 {
            return nil, newHttpError(http.StatusUnauthorized, fmt.Errorf("verification failed for %q; %w", path, err))
        }

        if sleep > remaining {
            sleep = remaining
        }
        time.Sleep(sleep)
        if sleep < max_sleep {
            sleep *= 2
        }

        code_info, err = os.Lstat(expected_path)
    }

    // Similarly, prohibit hard links to avoid spoofing identities. Admittedly,
    // if a user has write access to create a hard link in the directory, then
    // they would be able to (de)register the directory themselves anyway.
    s, ok := code_info.Sys().(*syscall.Stat_t)
    if !ok {
        return nil, fmt.Errorf("failed to convert into a syscall.Stat_t; %w", err)
    } else if int(s.Nlink) > 1 {
        return nil, newHttpError(http.StatusBadRequest, fmt.Errorf("verification path has multiple hard links; %w", err))
    }

    return code_info, nil
}

func verifyDirectory(dir string) error {
    // We're willing to accept symlinks to directories, hence the use of Stat().
    info, err := os.Stat(dir)
    if errors.Is(err, os.ErrNotExist) {
        return newHttpError(http.StatusNotFound, fmt.Errorf("path %q does not exist", dir))
    }

    if err != nil {
        return fmt.Errorf("failed to check %q; %w", dir, err)
    }

    if !info.IsDir() {
        return newHttpError(http.StatusBadRequest, fmt.Errorf("%q is not a directory", dir))
    }

    return nil
}

/**********************************************************************/

func newRegisterStartHandler(verifier *verificationRegistry) func(http.ResponseWriter, *http.Request) {
    return func(w http.ResponseWriter, r *http.Request) {
        if r.Body == nil {
            dumpErrorResponse(w, http.StatusBadRequest, "expected a non-empty request body")
            return
        }
        dec := json.NewDecoder(r.Body)
        output := struct { Path string `json:"path"` }{}
        err := dec.Decode(&output)
        if err != nil {
            dumpErrorResponse(w, http.StatusBadRequest, fmt.Sprintf("failed to decode body; %v", err))
            return
        }

        regpath, err := validatePath(output.Path)
        if err != nil {
            dumpErrorResponse(w, http.StatusBadRequest, err.Error())
            return
        }

        err = verifyDirectory(regpath)
        if err != nil {
            dumpErrorResponse(w, http.StatusBadRequest, err.Error())
            return
        }

        candidate, err := verifier.Provision(regpath)
        if err != nil {
            dumpHttpErrorResponse(w, fmt.Errorf("failed to provision a verification code; %w", err))
            return
        }

        dumpJsonResponse(w, http.StatusAccepted, map[string]string{ "status": "PENDING", "code": candidate })
        return
    }
}

func newRegisterFinishHandler(db *sql.DB, verifier *verificationRegistry, tokenizer *unicodeTokenizer, add_options *addDirectoryContentsOptions, timeout time.Duration) func(http.ResponseWriter, *http.Request) {
    return func(w http.ResponseWriter, r *http.Request) {
        if r.Body == nil {
            dumpErrorResponse(w, http.StatusBadRequest, "expected a non-empty request body")
            return
        }

        dec := json.NewDecoder(r.Body)
        output := struct { 
            Path string `json:"path"`
            Base []string `json:"base"`
            Block *bool `json:"block"`
        }{}
        err := dec.Decode(&output)
        if err != nil {
            dumpErrorResponse(w, http.StatusBadRequest, fmt.Sprintf("failed to decode body; %v", err))
            return
        }

        regpath, err := validatePath(output.Path)
        if err != nil {
            dumpErrorResponse(w, http.StatusBadRequest, err.Error())
            return
        }

        err = verifyDirectory(regpath)
        if err != nil {
            dumpHttpErrorResponse(w, err)
            return
        }

        var allowed []string
        if output.Base != nil {
            allowed = output.Base
            for _, a := range allowed {
                if len(a) == 0 {
                    dumpErrorResponse(w, http.StatusBadRequest, "empty name in 'base'")
                    return
                }
            }
            if len(allowed) == 0 {
                dumpErrorResponse(w, http.StatusBadRequest, "'base' should have at least one name")
                return
            }
        } else {
            existing, err := fetchRegisteredDirectoryNames(output.Path, db, r.Context())
            if err != nil {
                dumpHttpErrorResponse(w, err)
                return
            }
            if existing == nil {
                allowed = []string{ "metadata.json" }
            } else {
                allowed = existing
            }
        }

        code_info, err := checkVerificationCode(regpath, verifier, timeout)
        if err != nil {
            dumpHttpErrorResponse(w, err)
            return
        }
        username, err := identifyUser(code_info)
        if err != nil {
            dumpHttpErrorResponse(w, fmt.Errorf("cannot identify the registering user from %q; %w", regpath, err))
            return
        }

        if output.Block == nil || *(output.Block) {
            failures, err := addNewDirectory(regpath, allowed, username, tokenizer, db, r.Context(), add_options)
            if err != nil {
                dumpHttpErrorResponse(w, fmt.Errorf("failed to index directory; %w", err))
                return
            } else {
                dumpJsonResponse(w, http.StatusOK, map[string]interface{}{ "status": "SUCCESS", "comments": failures })
                return
            }
        } else {
            go func() {
                _, err := addNewDirectory(regpath, allowed, username, tokenizer, db, r.Context(), add_options)
                if err != nil {
                    log.Printf("failed to add directory %q; %v", regpath, err)
                }
            }()
            dumpJsonResponse(w, http.StatusAccepted, map[string]interface{}{ "status": "PENDING" })
            return
        }
    }
}

/**********************************************************************/

func newDeregisterStartHandler(db *sql.DB, verifier *verificationRegistry) func(http.ResponseWriter, *http.Request) {
    return func(w http.ResponseWriter, r *http.Request) {
        if r.Body == nil {
            dumpErrorResponse(w, http.StatusBadRequest, "expected a non-empty request body")
            return
        }

        dec := json.NewDecoder(r.Body)
        output := struct { 
            Path string `json:"path"` 
            Block *bool `json:"block"`
        }{}
        err := dec.Decode(&output)
        if err != nil {
            dumpHttpErrorResponse(w, newHttpError(http.StatusBadRequest, fmt.Errorf("failed to decode body; %w", err)))
            return
        }

        regpath, err := validatePath(output.Path)
        if err != nil {
            dumpErrorResponse(w, http.StatusBadRequest, err.Error())
            return
        }

        // No need to check for a valid directory, as we want to be able to deregister missing/symlinked directories.
        // If the directory doesn't exist, then we don't need to attempt to create a verification code.
        if _, err := os.Lstat(regpath); errors.Is(err, os.ErrNotExist) {
            if output.Block == nil || *(output.Block) {
                err := deleteDirectory(regpath, db, r.Context())
                if err != nil {
                    dumpHttpErrorResponse(w, fmt.Errorf("failed to deregister %q; %w", regpath, err))
                    return
                } else {
                    dumpJsonResponse(w, http.StatusOK, map[string]string{ "status": "SUCCESS" })
                    return
                }
            } else {
                go func() {
                    err := deleteDirectory(regpath, db, r.Context())
                    if err != nil {
                        log.Printf("failed to delete directory %q; %v", regpath, err)
                    }
                }()
                dumpJsonResponse(w, http.StatusAccepted, map[string]string{ "status": "PENDING" })
                return
            }
        }

        candidate, err := verifier.Provision(regpath)
        if err != nil {
            dumpHttpErrorResponse(w, fmt.Errorf("failed to provision a verification code; %w", err))
            return
        }

        dumpJsonResponse(w, http.StatusAccepted, map[string]string{ "status": "PENDING", "code": candidate })
        return
    }
}

func newDeregisterFinishHandler(db *sql.DB, verifier *verificationRegistry, timeout time.Duration) func(http.ResponseWriter, *http.Request) {
    return func(w http.ResponseWriter, r *http.Request) {
        if r.Body == nil {
            dumpErrorResponse(w, http.StatusBadRequest, "expected a non-empty request body")
            return
        }

        dec := json.NewDecoder(r.Body)
        output := struct {
            Path string `json:"path"`
            Block *bool `json:"block"`
        }{}
        err := dec.Decode(&output)
        if err != nil {
            dumpErrorResponse(w, http.StatusBadRequest, fmt.Sprintf("failed to decode body; %v", err))
            return
        }

        regpath, err := validatePath(output.Path)
        if err != nil {
            dumpErrorResponse(w, http.StatusBadRequest, err.Error())
            return
        }

        _, err = checkVerificationCode(regpath, verifier, timeout)
        if err != nil {
            dumpHttpErrorResponse(w, err)
            return
        }

        if output.Block == nil || *(output.Block) {
            err := deleteDirectory(regpath, db, r.Context())
            if err != nil {
                dumpHttpErrorResponse(w, fmt.Errorf("failed to deregister %q; %w", regpath, err))
                return
            } else {
                dumpJsonResponse(w, http.StatusOK, map[string]string{ "status": "SUCCESS" })
                return
            }
        } else {
            go func() {
                err := deleteDirectory(regpath, db, r.Context())
                if err != nil {
                    log.Printf("failed to delete directory %q; %v", regpath, err)
                }
            }()
            dumpJsonResponse(w, http.StatusAccepted, map[string]string{ "status": "PENDING" })
            return
        }
    }
}

/**********************************************************************/

func newQueryHandler(db *sql.DB, tokenizer *unicodeTokenizer, wild_tokenizer *unicodeTokenizer, endpoint string) func(http.ResponseWriter, *http.Request) {
    return func(w http.ResponseWriter, r *http.Request) {
        params := r.URL.Query()
        options := newQueryOptions()

        if params.Has("order") {
            val := params.Get("order")
            if val == "path" {
                options.Order.Type = queryOrderPath
                options.Order.Increasing = true
            } else if val == "-path" {
                options.Order.Type = queryOrderPath
                options.Order.Increasing = false
            } else if val == "time" {
                options.Order.Type = queryOrderTime
                options.Order.Increasing = true
            } else if val != "-time" {
                dumpJsonResponse(w, http.StatusBadRequest, map[string]string{ "status": "ERROR", "reason": "'order' should be one of 'time' or 'path'" })
                return
            }
        }

        if params.Has("scroll") {
            val := params.Get("scroll")
            if options.Order.Type == queryOrderPath {
                valpath, err := url.QueryUnescape(val)
                if err != nil {
                    dumpJsonResponse(w, http.StatusBadRequest, map[string]string{ "status": "ERROR", "reason": "'scroll' should contain a URL-encoded path" })
                }
                options.Scroll = &queryScroll{ Path: valpath }
            } else {
                i := strings.Index(val, ",")
                if i < 0 {
                    dumpJsonResponse(w, http.StatusBadRequest, map[string]string{ "status": "ERROR", "reason": "'scroll' should be a comma-separated string" })
                    return
                }

                time, err := strconv.ParseInt(val[:i], 10, 64)
                if err != nil {
                    dumpJsonResponse(w, http.StatusBadRequest, map[string]string{ "status": "ERROR", "reason": "failed to parse the time from 'scroll'" })
                    return
                }

                pid, err := strconv.ParseInt(val[(i+1):], 10, 64)
                if err != nil {
                    dumpJsonResponse(w, http.StatusBadRequest, map[string]string{ "status": "ERROR", "reason": "failed to parse the path ID from 'scroll'" })
                    return
                }

                options.Scroll = &queryScroll{ Time: time, Pid: pid }
            }
        }

        limit, err := getPageLimit(params, "limit", 100)
        if err != nil {
            dumpHttpErrorResponse(w, err)
            return
        }
        options.PageLimit = limit

        if params.Has("metadata") {
            options.IncludeMetadata = (params.Get("metadata") != "false")
        }

        translate := false
        if params.Has("translate") {
            translate = strings.ToLower(params.Get("translate")) == "true"
        }

        if r.Body == nil {
            dumpJsonResponse(w, http.StatusBadRequest, map[string]string{ "status": "ERROR", "reason": "expected a non-empty request body" })
            return
        }
        query := &searchClause{}
        restricted := http.MaxBytesReader(w, r.Body, 1048576)
        dec := json.NewDecoder(restricted)
        err = dec.Decode(query)
        if err != nil {
            dumpJsonResponse(w, http.StatusBadRequest, map[string]string{ "status": "ERROR", "reason": fmt.Sprintf("failed to parse request body; %v", err) })
            return
        }

        if translate {
            query, err = translateQuery(query)
            if err != nil {
                dumpJsonResponse(w, http.StatusBadRequest, map[string]string{ "status": "ERROR", "reason": fmt.Sprintf("failed to translate text query; %v", err) })
            }
        }

        san, err := sanitizeQuery(query, tokenizer, wild_tokenizer)
        if err != nil {
            dumpJsonResponse(w, http.StatusBadRequest, map[string]string{ "status": "ERROR", "reason": fmt.Sprintf("failed to sanitize an invalid query; %v", err) })
            return
        }

        res, err := queryTokens(san, db, r.Context(), options)
        if err != nil {
            dumpJsonResponse(w, http.StatusInternalServerError, map[string]string{ "status": "ERROR", "reason": fmt.Sprintf("failed to query tokens; %v", err) })
            return
        }

        respbody := map[string]interface{} { "results": res }
        if len(res) == options.PageLimit {
            last := &(res[options.PageLimit - 1])
<<<<<<< HEAD
            var scroll string
            if options.Order.Type == queryOrderPath {
                scroll = url.QueryEscape(last.Path)
            } else {
                scroll = strconv.FormatInt(last.Time, 10) + "," + strconv.FormatInt(last.Pid, 10)
            }
            respbody["next"] = endpoint + "?" + encodeNextParameters("scroll", scroll, params, []string{ "order", "limit", "metadata", "translate" })
=======
            respbody["next"] = endpoint + "?" + encodeNextParameters(
                "scroll",
                strconv.FormatInt(last.Time, 10) + "," + strconv.FormatInt(last.Pid, 10),
                params, 
                []string{ "metadata", "translate" },
            )
>>>>>>> b9c92c3f
        }

        dumpJsonResponse(w, http.StatusOK, respbody)
        return
    }
}

/**********************************************************************/

func sanitizePath(path string) (string, error) {
    path, err := url.QueryUnescape(path)
    if err != nil {
        return "", fmt.Errorf("path is not properly URL-encoded; %w", err)
    }
    return filepath.Clean(path), nil
}

func getRetrievePath(params url.Values) (string, error) {
    if !params.Has("path") {
        return "", errors.New("expected a 'path' query parameter")
    }
    path, err := sanitizePath(params.Get("path"))
    return path, err
}

func newRetrieveMetadataHandler(db *sql.DB) func(http.ResponseWriter, *http.Request) {
    return func(w http.ResponseWriter, r *http.Request) {
        params := r.URL.Query()
        path, err := getRetrievePath(params)
        if err != nil {
            dumpHttpErrorResponse(w, newHttpError(http.StatusBadRequest, err))
            return
        }

        use_metadata := true
        if params.Has("metadata") {
            use_metadata = (strings.ToLower(params.Get("metadata")) != "false")
        }

        res, err := retrievePath(path, use_metadata, db, r.Context())
        if err != nil {
            dumpHttpErrorResponse(w, fmt.Errorf("failed to retrieve path; %w", err))
            return
        }

        if res == nil {
            dumpErrorResponse(w, http.StatusNotFound, "path is not registered")
            return
        }

        dumpJsonResponse(w, http.StatusOK, res)
        return
    }
}

/**********************************************************************/

func newRetrieveFileHandler(db *sql.DB) func(http.ResponseWriter, *http.Request) {
    return func(w http.ResponseWriter, r *http.Request) {
        params := r.URL.Query()
        path, err := getRetrievePath(params)
        if err != nil {
            dumpErrorResponse(w, http.StatusBadRequest, err.Error())
            return
        }

        path, err = validatePath(path)
        if err != nil {
            dumpErrorResponse(w, http.StatusBadRequest, fmt.Sprintf("invalid path; %v", err))
            return
        }

        okay, err := isDirectoryRegistered(filepath.Dir(path), db, r.Context())
        if err != nil {
            dumpHttpErrorResponse(w, fmt.Errorf("failed to check directory registration; %w", err))
            return
        }
        if !okay {
            dumpHttpErrorResponse(w, newHttpError(http.StatusForbidden, errors.New("cannot retrieve file from an unregistered path")))
            return
        }

        // We use Stat() to resolve any symlink to a file.
        info, err := os.Stat(path)
        if err != nil {
            if errors.Is(err, os.ErrNotExist) {
                err = newHttpError(http.StatusNotFound, errors.New("path does not exist"))
            } else {
                err = fmt.Errorf("inaccessible path; %w", err)
            }
        } else if info.IsDir() {
            err = newHttpError(http.StatusBadRequest, errors.New("path should refer to a file, not a directory"))
        }
        if err != nil {
            dumpHttpErrorResponse(w, err)
            return
        }

        // Setting this for CORS.
        w.Header().Set("Access-Control-Allow-Origin", "*")

        if (r.Method == "HEAD") {
            w.Header().Set("Content-Length", strconv.FormatInt(info.Size(), 10))
            w.Header().Set("Last-Modified", info.ModTime().UTC().Format(http.TimeFormat))
            w.Header().Set("Accept-Ranges", "bytes")

            ctype := mime.TypeByExtension(filepath.Ext(path))
            if (ctype == "") {
                r, err := os.Open(path)
                if err == nil {
                    // Copied from https://cs.opensource.google/go/go/+/refs/tags/go1.22.2:src/net/http/fs.go;l=239-246.
                    defer r.Close()
                    buf := make([]byte, 512)
                    n, err := io.ReadFull(r, buf[:])
                    if err == nil {
                        ctype = http.DetectContentType(buf[:n])
                    }
                }
            }
            if (ctype != "") {
                w.Header().Set("Content-Type", ctype)
            }

            w.WriteHeader(http.StatusOK);
        } else {
            http.ServeFile(w, r, path)
        }
    }
}

/**********************************************************************/

func newListFilesHandler(db *sql.DB, whitelist linkWhitelist) func(http.ResponseWriter, *http.Request) {
    return func(w http.ResponseWriter, r *http.Request) {
        params := r.URL.Query()
        recursive := params.Get("recursive") == "true"
        path, err := getRetrievePath(params)
        if err != nil {
            dumpHttpErrorResponse(w, newHttpError(http.StatusBadRequest, err))
            return
        }

        okay, err := isDirectoryRegistered(path, db, r.Context())
        if err != nil {
            dumpHttpErrorResponse(w, fmt.Errorf("failed to check path registration; %w", err))
            return
        }
        if !okay {
            dumpHttpErrorResponse(w, newHttpError(http.StatusForbidden, errors.New("cannot retrieve file from an unregistered path")))
            return
        }

        err = verifyDirectory(path)
        if err != nil {
            dumpHttpErrorResponse(w, err)
            return
        }

        listing, err := listFiles(path, recursive, whitelist, r.Context())
        if err != nil {
            dumpHttpErrorResponse(w, fmt.Errorf("failed to obtain a directory listing; %w", err))
            return
        }

        dumpJsonResponse(w, http.StatusOK, listing)
    }
}

func newListRegisteredDirectoriesHandler(db *sql.DB, endpoint string) func(http.ResponseWriter, *http.Request) {
    return func(w http.ResponseWriter, r *http.Request) {
        options := listRegisteredDirectoriesOptions{}
        params := r.URL.Query()

        if params.Has("user") {
            user := params.Get("user")
            options.User = &user
        }

        if params.Has("contains_path") {
            path, err := sanitizePath(params.Get("contains_path"))
            if err != nil {
                dumpHttpErrorResponse(w, newHttpError(http.StatusBadRequest, err))
                return
            }
            options.ContainsPath = &path
        }

        if params.Has("within_path") {
            path, err := sanitizePath(params.Get("within_path"))
            if err != nil {
                dumpHttpErrorResponse(w, newHttpError(http.StatusBadRequest, err))
                return
            }
            options.WithinPath = &path
        }

        if params.Has("path_prefix") { // for back-compatibility.
            path, err := sanitizePath(params.Get("path_prefix"))
            if err != nil {
                dumpHttpErrorResponse(w, newHttpError(http.StatusBadRequest, err))
                return
            }
            options.PathPrefix = &path
        }

        if params.Has("exists") {
            exists := params.Get("exists")
            options.Exists = &exists
        }

        limit, err := getPageLimit(params, "limit", 100)
        if err != nil {
            dumpHttpErrorResponse(w, err)
            return
        }
        options.PageLimit = limit

        if params.Has("scroll") {
            val := params.Get("scroll")
            i := strings.Index(val, ",")
            if i < 0 {
                dumpJsonResponse(w, http.StatusBadRequest, map[string]string{ "status": "ERROR", "reason": "'scroll' should be a comma-separated string" })
                return
            }

            time, err := strconv.ParseInt(val[:i], 10, 64)
            if err != nil {
                dumpJsonResponse(w, http.StatusBadRequest, map[string]string{ "status": "ERROR", "reason": "failed to parse the time from 'scroll'" })
                return
            }

            did, err := strconv.ParseInt(val[(i+1):], 10, 64)
            if err != nil {
                dumpJsonResponse(w, http.StatusBadRequest, map[string]string{ "status": "ERROR", "reason": "failed to parse the directory ID from 'scroll'" })
                return
            }

            options.Scroll = &listRegisteredDirectoriesScroll{ Time: time, Did: did }
        }

        output, err := listRegisteredDirectories(db, r.Context(), options)
        if err != nil {
            dumpHttpErrorResponse(w, fmt.Errorf("failed to check registered directories; %w", err))
            return
        }

        respbody := map[string]interface{} { "results": output }
        if len(output) == options.PageLimit {
            last := output[options.PageLimit - 1]
            respbody["next"] = endpoint + "?" + encodeNextParameters(
                "scroll",
                strconv.FormatInt(last.Time, 10) + "," + strconv.FormatInt(last.Did, 10),
                params, 
                []string { "user", "path_prefix", "within_path", "contains_path", "exists" },
            )
        }

        dumpJsonResponse(w, http.StatusOK, respbody)
    }
}

/**********************************************************************/

func newListFieldsHandler(db *sql.DB, endpoint string) func(http.ResponseWriter, *http.Request) {
    return func(w http.ResponseWriter, r *http.Request) {
        options := listFieldsOptions{}
        params := r.URL.Query()

        if params.Has("pattern") {
            pattern := params.Get("pattern")
            options.Pattern = &pattern
        }

        if params.Has("count") {
            options.Count = params.Get("count") == "true"
        }

        limit, err := getPageLimit(params, "limit", 1000)
        if err != nil {
            dumpHttpErrorResponse(w, err)
            return
        }
        options.PageLimit = limit

        if params.Has("scroll") {
            options.Scroll = &listFieldsScroll{ Field: params.Get("scroll") }
        }

        output, err := listFields(db, r.Context(), options)
        if err != nil {
            dumpHttpErrorResponse(w, fmt.Errorf("failed to list available fields; %w", err))
            return
        }

        respbody := map[string]interface{} { "results": output }
        if len(output) == options.PageLimit {
            respbody["next"] = endpoint + "?" + encodeNextParameters(
                "scroll",
                output[options.PageLimit - 1].Field,
                params,
                []string { "pattern", "count" },
            )
        }

        dumpJsonResponse(w, http.StatusOK, respbody)
    }
}

func newListTokensHandler(db *sql.DB, endpoint string) func(http.ResponseWriter, *http.Request) {
    return func(w http.ResponseWriter, r *http.Request) {
        options := listTokensOptions{}
        params := r.URL.Query()

        if params.Has("pattern") {
            pattern := params.Get("pattern")
            options.Pattern = &pattern
        }

        if params.Has("field") {
            field := params.Get("field")
            options.Field = &field
        }

        if params.Has("count") {
            options.Count = params.Get("count") == "true"
        }

        limit, err := getPageLimit(params, "limit", 1000)
        if err != nil {
            dumpHttpErrorResponse(w, err)
            return
        }
        options.PageLimit = limit

        if params.Has("scroll") {
            options.Scroll = &listTokensScroll{ Token: params.Get("scroll") }
        }

        output, err := listTokens(db, r.Context(), options)
        if err != nil {
            dumpHttpErrorResponse(w, fmt.Errorf("failed to list available tokens; %w", err))
            return
        }

        respbody := map[string]interface{} { "results": output }
        if len(output) == options.PageLimit {
            respbody["next"] = endpoint + "?" + encodeNextParameters(
                "scroll",
                output[options.PageLimit - 1].Token,
                params,
                []string { "pattern", "field", "count" },
            )
        }

        dumpJsonResponse(w, http.StatusOK, respbody)
    }
}

/**********************************************************************/

func newDefaultHandler() func(http.ResponseWriter, *http.Request) {
    return func(w http.ResponseWriter, r *http.Request) {
        dumpJsonResponse(w, http.StatusOK, map[string]string{ "name": "SewerRat API", "url": "https://github.com/ArtifactDB/SewerRat" })
    }
}

func newOptionsHandler() func(http.ResponseWriter, *http.Request) {
    return func(w http.ResponseWriter, r *http.Request) {
        w.Header().Set("Access-Control-Allow-Methods", "POST, GET, OPTIONS")
        w.Header().Set("Access-Control-Allow-Origin", "*")
        w.Header().Set("Access-Control-Allow-Headers", "*")
        w.WriteHeader(http.StatusNoContent)
    }
}<|MERGE_RESOLUTION|>--- conflicted
+++ resolved
@@ -435,11 +435,7 @@
         if params.Has("scroll") {
             val := params.Get("scroll")
             if options.Order.Type == queryOrderPath {
-                valpath, err := url.QueryUnescape(val)
-                if err != nil {
-                    dumpJsonResponse(w, http.StatusBadRequest, map[string]string{ "status": "ERROR", "reason": "'scroll' should contain a URL-encoded path" })
-                }
-                options.Scroll = &queryScroll{ Path: valpath }
+                options.Scroll = &queryScroll{ Path: val }
             } else {
                 i := strings.Index(val, ",")
                 if i < 0 {
@@ -514,22 +510,13 @@
         respbody := map[string]interface{} { "results": res }
         if len(res) == options.PageLimit {
             last := &(res[options.PageLimit - 1])
-<<<<<<< HEAD
             var scroll string
             if options.Order.Type == queryOrderPath {
-                scroll = url.QueryEscape(last.Path)
+                scroll = last.Path
             } else {
                 scroll = strconv.FormatInt(last.Time, 10) + "," + strconv.FormatInt(last.Pid, 10)
             }
-            respbody["next"] = endpoint + "?" + encodeNextParameters("scroll", scroll, params, []string{ "order", "limit", "metadata", "translate" })
-=======
-            respbody["next"] = endpoint + "?" + encodeNextParameters(
-                "scroll",
-                strconv.FormatInt(last.Time, 10) + "," + strconv.FormatInt(last.Pid, 10),
-                params, 
-                []string{ "metadata", "translate" },
-            )
->>>>>>> b9c92c3f
+            respbody["next"] = endpoint + "?" + encodeNextParameters("scroll", scroll, params, []string{ "order", "metadata", "translate" })
         }
 
         dumpJsonResponse(w, http.StatusOK, respbody)
